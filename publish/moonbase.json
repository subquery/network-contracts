--- conflicted
+++ resolved
@@ -116,18 +116,13 @@
     "PermissionedExchange": {
         "innerAddress": "0x7BdD14B9cbE5a106D9209511F440e0cD924705CC",
         "address": "0x5dcBFF8F792C36d513beF74eFC478EF7B084D7e6",
-<<<<<<< HEAD
-        "bytecodeHash": "a105c6d8988a87f737e445cc13000550227ce9c7565f44c0d69b11ff6c53fbb3",
-        "lastUpdate": "Tue, 06 Sep 2022 21:58:31 GMT"
+        "bytecodeHash": "6a804bbeffa56027067d6aa782fe1bcabc26ca3cad51c8aeab3972ada981af21",
+        "lastUpdate": "Mon, 19 Sep 2022 01:24:57 GMT"
     },
     "ConsumerHost": {
         "innerAddress": "0x58524f7FB0d46aD1314DA7bA1ecB5308D8A77a40",
         "address": "0x5dcBFF8F792C36d513beF74eFC478EF7B084D7e6",
         "bytecodeHash": "a105c6d8988a87f737e445cc13000550227ce9c7565f44c0d69b11ff6c53fbb3",
         "lastUpdate": "Tue, 06 Sep 2022 21:58:31 GMT"
-=======
-        "bytecodeHash": "6a804bbeffa56027067d6aa782fe1bcabc26ca3cad51c8aeab3972ada981af21",
-        "lastUpdate": "Mon, 19 Sep 2022 01:24:57 GMT"
->>>>>>> 0385a971
     }
 }