{
    "name": "@subql/contract-sdk",
<<<<<<< HEAD
    "version": "0.7.1-1",
=======
    "version": "0.7.1-2",
>>>>>>> 4550520b
    "main": "index.js",
    "license": "MIT",
    "scripts": {
        "build:contract": "hardhat compile",
        "build:ts": "scripts/build.sh",
        "build": "yarn build:contract && yarn build:ts",
        "lint": "solhint contracts/**/*.sol",
        "test": "hardhat test",
        "test:coverage": "hardhat coverage",
        "prepare": "husky install",
        "deploy": "node -r ts-node/register/transpile-only scripts/deploy.ts",
        "deploy:mainnet": "node -r ts-node/register/transpile-only scripts/deploy.ts --mainnet",
        "deploy:testnet": "node -r ts-node/register/transpile-only scripts/deploy.ts --testnet",
        "deploy:moonbeam": "node -r ts-node/register/transpile-only scripts/deploy.ts --moonbeam",
        "upgrade:testnet": "node -r ts-node/register/transpile-only scripts/upgrade.ts --testnet",
        "seed:testnet": "ts-node scripts/seed.ts test/fixtures/testnet.yaml"
    },
    "devDependencies": {
        "@acala-network/bodhi": "^2.4.12",
        "@acala-network/eth-providers": "^2.4.12",
        "@ethersproject/abstract-provider": "~5.5.1",
        "@ethersproject/address": "~5.5.0",
        "@ethersproject/bignumber": "~5.5.0",
        "@ethersproject/bytes": "~5.5.0",
        "@ethersproject/contracts": "~5.5.0",
        "@ethersproject/logger": "~5.5.0",
        "@ethersproject/networks": "~5.5.2",
        "@ethersproject/properties": "~5.5.0",
        "@ethersproject/providers": "~5.5.3",
        "@ethersproject/transactions": "~5.5.0",
        "@ethersproject/wallet": "~5.5.0",
        "@nomiclabs/hardhat-ethers": "^2.0.5",
        "@nomiclabs/hardhat-etherscan": "^3.0.3",
        "@nomiclabs/hardhat-waffle": "^2.0.3",
        "@nomiclabs/hardhat-web3": "^2.0.0",
        "@openzeppelin/contracts": "^4.5.0",
        "@openzeppelin/test-helpers": "^0.5.15",
        "@typechain/ethers-v5": "9.0.0",
        "@typechain/hardhat": "^6.0.0",
        "@types/chai": "^4.3.0",
        "@types/mocha": "^9.1.0",
        "@types/module-alias": "^2.0.1",
        "@types/node": "^17.0.23",
        "@types/prettier": "^2",
        "@types/sha256": "^0.2.0",
        "chai": "^4.3.6",
        "dotenv": "^10.0.0",
        "ethereum-waffle": "^3.4.0",
        "ethers": "~5.5.4",
        "fs": "^0.0.1-security",
        "hardhat": "^2.9.2",
        "hardhat-contract-sizer": "^2.5.1",
        "hardhat-gas-reporter": "^1.0.8",
        "husky": "^7.0.4",
        "ipfs-http-client": "^56.0.1",
        "lint-staged": "^12.3.5",
        "mocha": "^7.2.0",
        "module-alias": "^2.2.2",
        "prettier": "^2.5.1",
        "prettier-plugin-solidity": "^1.0.0-beta.19",
        "sha256": "^0.2.0",
        "solhint": "^3.3.7",
        "solidity-coverage": "^0.7.20",
        "ts-node": "^10.7.0",
        "tsconfig-paths": "^3.14.1",
        "typechain": "^8.0.0",
        "typescript": "^4.6.3"
    },
    "dependencies": {
        "@openzeppelin/contracts-upgradeable": "^4.5.2"
    },
    "resolutions": {
        "@polkadot/util": "9.1.1",
        "@polkadot/util-crypto": "9.1.1",
        "@polkadot/wasm-crypto": "6.0.1"
    },
    "lint-staged": {
        "*.ts": [
            "prettier --write"
        ],
        "src/*.ts": [
            "prettier --write"
        ],
        "contracts/**/*.sol": [
            "prettier --write"
        ]
    }
}<|MERGE_RESOLUTION|>--- conflicted
+++ resolved
@@ -1,10 +1,6 @@
 {
     "name": "@subql/contract-sdk",
-<<<<<<< HEAD
-    "version": "0.7.1-1",
-=======
     "version": "0.7.1-2",
->>>>>>> 4550520b
     "main": "index.js",
     "license": "MIT",
     "scripts": {
