// Copyright (C) 2020-2022 SubQuery Pte Ltd authors & contributors
// SPDX-License-Identifier: GPL-3.0-or-later

import {expect} from 'chai';
import {ethers, waffle} from 'hardhat';
import {BigNumber} from 'ethers';
import {deployContracts} from './setup';
import {METADATA_HASH, DEPLOYMENT_ID, deploymentIds, metadatas, VERSION} from './constants';
import {
    IndexerRegistry,
    PlanManager,
    QueryRegistry,
    ServiceAgreementRegistry,
    RewardsDistributer,
    RewardsHelper,
    EraManager,
    SQToken,
    Staking,
} from '../src';
import {constants, registerIndexer, startNewEra, time, etherParse, eventFrom} from './helper';
import {utils} from 'ethers';

describe('PlanManger Contract', () => {
    const mockProvider = waffle.provider;
    let indexer, consumer;

    let token: SQToken;
    let staking: Staking;
    let queryRegistry: QueryRegistry;
    let indexerRegistry: IndexerRegistry;
    let planManager: PlanManager;
    let eraManager: EraManager;
    let serviceAgreementRegistry: ServiceAgreementRegistry;
    let rewardsDistributor: RewardsDistributer;
    let rewardsHelper: RewardsHelper;

    beforeEach(async () => {
        [indexer, consumer] = await ethers.getSigners();
        const deployment = await deployContracts(indexer, consumer);
        indexerRegistry = deployment.indexerRegistry;
        queryRegistry = deployment.queryRegistry;
        planManager = deployment.planManager;
        serviceAgreementRegistry = deployment.serviceAgreementRegistry;
        staking = deployment.staking;
        token = deployment.token;
        rewardsDistributor = deployment.rewardsDistributer;
        rewardsHelper = deployment.rewardsHelper;
        eraManager = deployment.eraManager;
    });

    describe('Plan Manager Config', () => {
        it('set indexer plan limit should work', async () => {
            expect(await planManager.limit()).to.equal(5);
            await planManager.setIndexerPlanLimit(10);
            expect(await planManager.limit()).to.equal(10);
        });

        it('set indexer plan limit without owner should fail', async () => {
            await expect(planManager.connect(consumer).setIndexerPlanLimit(10)).to.be.revertedWith(
                'Ownable: caller is not the owner'
            );
        });
    });

    describe('Plan Templates Management', () => {
        beforeEach(async () => {
            await planManager.createPlanTemplate(time.duration.days(3).toString(), 1000, 100, METADATA_HASH);
        });

        it('create plan template should work', async () => {
            await expect(planManager.createPlanTemplate(100, 100, 10, METADATA_HASH))
                .to.be.emit(planManager, 'PlanTemplateCreated')
                .withArgs(1);
            expect(await planManager.nextTemplateId()).to.equal(2);
            const planTemplate = await planManager.getPlanTemplate(1);
            expect(planTemplate.period).to.equal(100);
            expect(planTemplate.dailyReqCap).to.equal(100);
            expect(planTemplate.rateLimit).to.equal(10);
            expect(planTemplate.metadata).to.equal(METADATA_HASH);
            expect(planTemplate.active).to.equal(true);
        });

        it('update plan template status should work', async () => {
            await expect(planManager.updatePlanTemplateStatus(0, false))
                .to.be.emit(planManager, 'PlanTemplateStatusChanged')
                .withArgs(0, false);
            let planTemplate = await planManager.getPlanTemplate(0);
            expect(planTemplate.active).to.equal(false);

            await planManager.updatePlanTemplateStatus(0, true);
            planTemplate = await planManager.getPlanTemplate(0);
            expect(planTemplate.active).to.equal(true);
        });

        it('update plan template metadata should work', async () => {
            await expect(planManager.updatePlanTemplateMetadata(0, metadatas[1]))
                .to.be.emit(planManager, 'PlanTemplateMetadataChanged')
                .withArgs(0, metadatas[1]);
            let planTemplate = await planManager.getPlanTemplate(0);
            expect(planTemplate.metadata).to.equal(metadatas[1]);
        });

        it('plan management with invalid params should fail', async () => {
            // not owner
            await expect(
                planManager.connect(consumer).createPlanTemplate(1000, 1000, 100, METADATA_HASH)
            ).to.be.revertedWith('Ownable: caller is not the owner');
            // not owner
            await expect(planManager.connect(consumer).updatePlanTemplateStatus(0, false)).to.be.revertedWith(
                'Ownable: caller is not the owner'
            );
            await expect(planManager.connect(consumer).updatePlanTemplateMetadata(0, metadatas[1])).to.be.revertedWith(
                'Ownable: caller is not the owner'
            );
            // invalid `planTemplateId`
            await expect(planManager.updatePlanTemplateStatus(1, false)).to.be.revertedWith(
                'PM004'
            );
            // invalid `planTemplateId`
            await expect(planManager.updatePlanTemplateMetadata(1, metadatas[1])).to.be.revertedWith(
                'PM004'
            );
            // invalid period
            await expect(planManager.createPlanTemplate(0, 1000, 100, METADATA_HASH)).to.be.revertedWith(
                'PM001'
            );
            // invalid daily request cap
            await expect(planManager.createPlanTemplate(1000, 0, 100, METADATA_HASH)).to.be.revertedWith(
                'PM002'
            );
            // invalid rate limit
            await expect(planManager.createPlanTemplate(1000, 1000, 0, METADATA_HASH)).to.be.revertedWith(
                'PM003'
            );
        });
    });

    describe('Plan Management', () => {
        beforeEach(async () => {
            await registerIndexer(token, indexerRegistry, staking, indexer, indexer, '2000');
            await planManager.createPlanTemplate(time.duration.days(3).toString(), 1000, 100, METADATA_HASH); // template_id = 0
            await planManager.createPlanTemplate(time.duration.days(3).toString(), 100, 10, METADATA_HASH); // template_id = 1
        });

        it('create plan should work', async () => {
            await expect(planManager.createPlan(etherParse('2'), 0, DEPLOYMENT_ID))
                .to.be.emit(planManager, 'PlanCreated')
                .withArgs(1, indexer.address, DEPLOYMENT_ID, 0, etherParse('2'));

            // check plan
            expect(await planManager.nextPlanId()).to.equal(2);
            const plan = await planManager.getPlan(1);
            expect(plan.price).to.equal(etherParse('2'));
            expect(plan.active).to.equal(true);
            expect(plan.templateId).to.equal(0);
            expect(plan.deploymentId).to.equal(DEPLOYMENT_ID);
        });

        it('remove plan should work', async () => {
            // creaet plan
            await planManager.createPlan(etherParse('2'), 0, DEPLOYMENT_ID);
            // remove plan
            await expect(planManager.removePlan(1)).to.be.emit(planManager, 'PlanRemoved').withArgs(1);

            // check plan
            const plan = await planManager.getPlan(1);
            expect(plan.active).to.equal(false);
        });

        it('create plan with invalid params should fail', async () => {
            // price == 0
            await expect(planManager.createPlan(0, 0, DEPLOYMENT_ID)).to.be.revertedWith('PM005');
            // inactive plan template
            await planManager.updatePlanTemplateStatus(0, false);
            await expect(planManager.createPlan(etherParse('2'), 0, DEPLOYMENT_ID)).to.be.revertedWith(
                'PM006'
            );

            // check overflow limit
            const limit = await planManager.limit();
            for (let i = 0; i < limit.toNumber(); i++) {
                await planManager.createPlan(100, 1, DEPLOYMENT_ID);
            }
            await expect(planManager.createPlan(100, 1, DEPLOYMENT_ID)).to.be.revertedWith(
                'PM007'
            );
        });

        it('remove plan with invalid params should fail', async () => {
<<<<<<< HEAD
            await expect(planManager.removePlan(0)).to.be.revertedWith('PM008');
=======
            await expect(planManager.removePlan(0)).to.be.revertedWith('Missing plan');
>>>>>>> 572a43b1
        });
    });

    describe('Accept Plan', () => {
        beforeEach(async () => {
            await registerIndexer(token, indexerRegistry, staking, indexer, indexer, '2000');
            await token.transfer(consumer.address, etherParse('10'));
            await token.connect(consumer).increaseAllowance(planManager.address, etherParse('10'));
            // create query project
            await queryRegistry.createQueryProject(METADATA_HASH, VERSION, DEPLOYMENT_ID);
            // wallet_0 start project
            await queryRegistry.startIndexing(DEPLOYMENT_ID);
            await queryRegistry.updateIndexingStatusToReady(DEPLOYMENT_ID);
            // create plan template
            await planManager.createPlanTemplate(time.duration.days(3).toString(), 1000, 100, METADATA_HASH);
            // default plan -> planId: 1
            await planManager.createPlan(etherParse('2'), 0, constants.ZERO_BYTES32); // plan id = 1;
        });

        const checkAcceptPlan = async (planId: number, deploymentId: string) => {
            const balance = await token.balanceOf(consumer.address);
            const plan = await planManager.getPlan(planId);
            const rewardsDistrBalance = await token.balanceOf(rewardsDistributor.address);
            await token.connect(consumer).increaseAllowance(serviceAgreementRegistry.address, plan.price);
            const tx = await planManager.connect(consumer).acceptPlan(planId, deploymentId);
            const agreementId = (
                await eventFrom(tx, serviceAgreementRegistry, 'ClosedAgreementCreated(address,address,bytes32,uint256)')
            ).serviceAgreementId;

            // check balances
            expect(await token.balanceOf(rewardsDistributor.address)).to.equal(rewardsDistrBalance.add(plan.price));
            expect(await token.balanceOf(consumer.address)).to.equal(balance.sub(plan.price));
            return agreementId;
        };

        it('accept plan with default plan should work', async () => {
            const agreementId = await checkAcceptPlan(1, DEPLOYMENT_ID);
            const agreement = await serviceAgreementRegistry.getClosedServiceAgreement(agreementId);
            expect(agreement.lockedAmount).to.be.eq(etherParse('2'));
        });

        it('claim and distribute rewards by an indexer should work', async () => {
            await checkAcceptPlan(1, DEPLOYMENT_ID);

            expect((await rewardsDistributor.getRewardInfo(indexer.address)).accSQTPerStake).eq(0);
            const era = await startNewEra(mockProvider, eraManager);
            await rewardsDistributor.connect(indexer).collectAndDistributeRewards(indexer.address);

            const rewardsAddTable = await rewardsHelper.getRewardsAddTable(indexer.address, era.sub(1), 5);
            const rewardsRemoveTable = await rewardsHelper.getRewardsRemoveTable(indexer.address, era.sub(1), 5);
            const [eraReward, totalReward] = rewardsAddTable.reduce(
                (acc, val, idx) => {
                    let [eraReward, total] = acc;
                    eraReward = eraReward.add(val.sub(rewardsRemoveTable[idx]));
                    return [eraReward, total.add(eraReward)];
                },
                [(await rewardsDistributor.getRewardInfo(indexer.address)).eraReward, BigNumber.from(0)]
            );

            expect(eraReward).to.be.eq(0);
            expect(totalReward).to.be.eq(etherParse('2'));
            expect((await rewardsDistributor.getRewardInfo(indexer.address)).accSQTPerStake).gt(0);
            expect(await rewardsDistributor.userRewards(indexer.address, indexer.address)).gt(0);
        });

        it('reward claim should work', async () => {
            await checkAcceptPlan(1, DEPLOYMENT_ID);
            await startNewEra(mockProvider, eraManager);
            await rewardsDistributor.connect(indexer).collectAndDistributeRewards(indexer.address);
            const balance = await token.balanceOf(indexer.address);
            const reward = await rewardsDistributor.userRewards(indexer.address, indexer.address);
            await rewardsDistributor.connect(indexer).claim(indexer.address);
            expect(await token.balanceOf(indexer.address)).to.eq(balance.add(reward));
        });

        it('accept plan with specific deployment plan should work', async () => {
            const newDeployment = deploymentIds[1];

            // query not acitve should not work
            await token.connect(consumer).approve(serviceAgreementRegistry.address, etherParse('2'));
            await expect(planManager.connect(consumer).acceptPlan(1, newDeployment)).to.be.revertedWith(
                'Indexing service is not available'
            );

<<<<<<< HEAD
            await expect(
                planManager.connect(consumer).acceptPlan(consumer.address, DEPLOYMENT_ID, 1)
            ).to.be.revertedWith('Indexing service is not available');
            // inactive plan
            await expect(
                planManager.connect(consumer).acceptPlan(indexer.address, DEPLOYMENT_ID, 2)
            ).to.be.revertedWith('PM009');
            // empty deploymentId
            await expect(
                planManager.connect(consumer).acceptPlan(indexer.address, constants.ZERO_BYTES32, 1)
            ).to.be.revertedWith('DeploymentId can not be empty');
            // plan not match
            await planManager.createPlan(etherParse('2'), 0, DEPLOYMENT_ID);
            await expect(
                planManager.connect(consumer).acceptPlan(indexer.address, deploymentIds[1], 2)
            ).to.be.revertedWith('PM011');
            //  default plan can not override
            await expect(
                planManager.connect(consumer).acceptPlan(indexer.address, DEPLOYMENT_ID, 1)
            ).to.be.revertedWith('PM011');
=======
            // update query status
            await queryRegistry.createQueryProject(METADATA_HASH, VERSION, newDeployment);
            await queryRegistry.startIndexing(newDeployment);
            await queryRegistry.updateIndexingStatusToReady(newDeployment);

            await checkAcceptPlan(1, newDeployment);
>>>>>>> 572a43b1
        });
    });
});<|MERGE_RESOLUTION|>--- conflicted
+++ resolved
@@ -187,11 +187,7 @@
         });
 
         it('remove plan with invalid params should fail', async () => {
-<<<<<<< HEAD
             await expect(planManager.removePlan(0)).to.be.revertedWith('PM008');
-=======
-            await expect(planManager.removePlan(0)).to.be.revertedWith('Missing plan');
->>>>>>> 572a43b1
         });
     });
 
@@ -276,35 +272,12 @@
                 'Indexing service is not available'
             );
 
-<<<<<<< HEAD
-            await expect(
-                planManager.connect(consumer).acceptPlan(consumer.address, DEPLOYMENT_ID, 1)
-            ).to.be.revertedWith('Indexing service is not available');
-            // inactive plan
-            await expect(
-                planManager.connect(consumer).acceptPlan(indexer.address, DEPLOYMENT_ID, 2)
-            ).to.be.revertedWith('PM009');
-            // empty deploymentId
-            await expect(
-                planManager.connect(consumer).acceptPlan(indexer.address, constants.ZERO_BYTES32, 1)
-            ).to.be.revertedWith('DeploymentId can not be empty');
-            // plan not match
-            await planManager.createPlan(etherParse('2'), 0, DEPLOYMENT_ID);
-            await expect(
-                planManager.connect(consumer).acceptPlan(indexer.address, deploymentIds[1], 2)
-            ).to.be.revertedWith('PM011');
-            //  default plan can not override
-            await expect(
-                planManager.connect(consumer).acceptPlan(indexer.address, DEPLOYMENT_ID, 1)
-            ).to.be.revertedWith('PM011');
-=======
             // update query status
             await queryRegistry.createQueryProject(METADATA_HASH, VERSION, newDeployment);
             await queryRegistry.startIndexing(newDeployment);
             await queryRegistry.updateIndexingStatusToReady(newDeployment);
 
             await checkAcceptPlan(1, newDeployment);
->>>>>>> 572a43b1
         });
     });
 });