--- conflicted
+++ resolved
@@ -19,11 +19,7 @@
     Settings,
     InflationController,
 } from '../src';
-<<<<<<< HEAD
 import {startNewEra, time, acceptPlan, etherParse, timeTravel} from './helper';
-=======
-import {startNewEra, time, generateAgreement, etherParse, timeTravel} from './helper';
->>>>>>> 4c78dd1d
 
 describe('RewardsDistributer Contract', () => {
     const mockProvider = waffle.provider;
@@ -114,43 +110,16 @@
     });
 
     describe('Rewards Split', async () => {
-<<<<<<< HEAD
         it('split rewards into 2 eras should work', async () => {
             await acceptPlan(
                 indexer,
                 consumer,
                 5,
-=======
-        beforeEach(async () => {
-            const agreement = await generateAgreement(
-                indexer.address,
-                consumer.address,
-                30,
->>>>>>> 4c78dd1d
                 etherParse("3"),
                 DEPLOYMENT_ID,
                 serviceAgreementRegistry,
                 planManager
             );
-<<<<<<< HEAD
-=======
-            //await timeTravel(mockProvider, 1000);
-            await rewardsDistributor.connect(root).increaseAgreementRewards(indexer.address, agreement.address);
-        });
-        it('split rewards into 2 eras should work', async () => {
-            await timeTravel(mockProvider, 60*60*24*4);
-            const agreement = await generateAgreement(
-                indexer.address,
-                consumer.address,
-                5,
-                etherParse("3"),
-                root,
-                mockProvider,
-                DEPLOYMENT_ID,
-                settings
-            );
-            await rewardsDistributor.connect(root).increaseAgreementRewards(indexer.address, agreement.address);
->>>>>>> 4c78dd1d
         })
         it('split rewards into eras should work', async () => {
             await acceptPlan(
@@ -218,13 +187,6 @@
             await rewardsDistributor.collectAndDistributeRewards(indexer.address);
             expect((await rewardsDistributor.getRewardsAddTable(indexer.address, 2, 1))[0]).to.be.eq(etherParse("0"));
             expect((await rewardsDistributor.getRewardsRemoveTable(indexer.address, 2, 1))[0]).to.be.eq(etherParse("0"));
-<<<<<<< HEAD
-            //staking rewards for indexer
-=======
-            //commission for indexer be 6
-            expect(await token.balanceOf(indexer.address)).to.be.eq(etherParse("0.05"));
-            //staking rewards for indexer be 60
->>>>>>> 4c78dd1d
             await rewardsDistributor.connect(indexer).claim(indexer.address);
 
             //move to Era 4
@@ -232,10 +194,6 @@
             await rewardsDistributor.collectAndDistributeRewards(indexer.address);
             expect((await rewardsDistributor.getRewardsAddTable(indexer.address, 3, 1))[0]).to.be.eq(etherParse("0"));
             expect((await rewardsDistributor.getRewardsRemoveTable(indexer.address, 3, 1))[0]).to.be.eq(etherParse("0"));
-<<<<<<< HEAD
-=======
-            expect(await token.balanceOf(indexer.address)).to.be.eq(etherParse("0.55"));
->>>>>>> 4c78dd1d
             await rewardsDistributor.connect(indexer).claim(indexer.address);
 
             //move to Era 5
@@ -243,10 +201,6 @@
             await rewardsDistributor.collectAndDistributeRewards(indexer.address);
             expect((await rewardsDistributor.getRewardsAddTable(indexer.address, 4, 1))[0]).to.be.eq(etherParse("0"));
             expect((await rewardsDistributor.getRewardsRemoveTable(indexer.address, 4, 1))[0]).to.be.eq(etherParse("0"));
-<<<<<<< HEAD
-=======
-            expect(await token.balanceOf(indexer.address)).to.be.eq(etherParse("1.05"));
->>>>>>> 4c78dd1d
             await rewardsDistributor.connect(indexer).claim(indexer.address);
             expect(await (await token.balanceOf(indexer.address)).div(1e14)).to.be.eq(14999);
             rewards = await (await token.balanceOf(indexer.address)).div(1e14);
