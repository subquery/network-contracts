// Copyright (C) 2020-2022 SubQuery Pte Ltd authors & contributors
// SPDX-License-Identifier: GPL-3.0-or-later

import { StaticJsonRpcProvider } from '@ethersproject/providers';
import { SignerWithAddress } from '@nomiclabs/hardhat-ethers/signers';
import { constants, time } from '@openzeppelin/test-helpers';
<<<<<<< HEAD
=======
import {PurchaseOfferMarket, SQToken} from 'build';
>>>>>>> 42572e35
import { MockProvider } from 'ethereum-waffle';
import {BaseContract, BigNumber, Contract, ContractTransaction, Wallet as EthWallet, utils} from 'ethers';
import { ethers } from "hardhat";
import { EraManager, IndexerRegistry, PlanManager, SQToken, ServiceAgreementExtra, ServiceAgreementRegistry } from '../src';
import { METADATA_HASH } from './constants';

export { constants, time };

export type Provider = MockProvider | StaticJsonRpcProvider;

export type Wallet = EthWallet | SignerWithAddress;

export function createProvider(url: string, chain: number): StaticJsonRpcProvider {
    return new ethers.providers.StaticJsonRpcProvider(url, chain);
}

export async function timeTravel(provider: MockProvider, seconds: number) {
    await provider.send('evm_increaseTime', [seconds]);
    await provider.send('evm_mine', []);
}

export async function blockTravel(provider: MockProvider, blocks: number) {
    for (let i = 0; i < blocks; i++) {
        await provider.send('evm_mine', []);
    }
}

export async function lastestBlock(provider: MockProvider | StaticJsonRpcProvider) {
    const blockBefore = await provider.send('eth_getBlockByNumber', ['latest', false]);
    return blockBefore;
}

export async function lastestTime(provider: MockProvider | StaticJsonRpcProvider) {
    const block = await lastestBlock(provider);
    return BigNumber.from(block.timestamp).toNumber();
}

export function getCurrentTime() {
    return new Date().getTime();
}

//use the lastest block timestamp and add 5 days
export async function futureTimestamp(provider: MockProvider, sec: number = 60 * 60 * 24 * 5) {
    return (await lastestTime(provider)) + sec;
}

// contract call helpers
export async function registerIndexer(
    token: Contract,
    indexerRegistry: IndexerRegistry,
    staking: Contract,
    rootWallet: Wallet,
    wallet: Wallet,
    amount: string
) {
    await token.connect(rootWallet).transfer(wallet.address, etherParse(amount));
    await token.connect(wallet).increaseAllowance(staking.address, etherParse(amount));
    const tx = await indexerRegistry
        .connect(wallet)
        .registerIndexer(etherParse(amount), METADATA_HASH, 0, { gasLimit: '2000000' });
    return tx;
}

export async function createPurchaseOffer(
    purchaseOfferMarket: PurchaseOfferMarket,
    token: Contract,
    deploymentId: string,
    expireDate,
    planTemplateId = 0,
    limit = 1,
    deposit='2000000000000000000', // 2e18
    minimumAcceptHeight=100,
): Promise<BigNumber> {
    await token.increaseAllowance(purchaseOfferMarket.address, deposit);
    const tx = await purchaseOfferMarket.createPurchaseOffer(
        deploymentId,
        planTemplateId,
        deposit,
        limit,
        minimumAcceptHeight,
        expireDate
    );
    const evt = await eventFrom(tx, purchaseOfferMarket, 'PurchaseOfferCreated(address,uint256,bytes32,uint256,uint256,uint16,uint256,uint256)');
    return evt.offerId;
}

export async function startNewEra(mockProvider: MockProvider, eraManager: EraManager): Promise<BigNumber> {
    const eraPeroid = await eraManager.eraPeriod();
    await timeTravel(mockProvider, eraPeroid.toNumber() + 10);
    await eraManager.startNewEra();
    return eraManager.eraNumber();
}

export async function delay(sec: number): Promise<void> {
    return new Promise((resolve) => setTimeout(resolve, sec * 1000));
}

export function cidToBytes32(cid: string): string {
    return '0x' + Buffer.from(utils.base58.decode(cid)).slice(2).toString('hex');
}

//generate CSAgreement with indexer, consumer, agreement period and agreement value
//instead of checkAcceptPlan in PlanManager
export async function acceptPlan(
    indexer,
    consumer,
    period: number,
    value: BigNumber,
    DEPLOYMENT_ID,
    sqtToken: SQToken,
    planManager: PlanManager
) {
    await planManager.createPlanTemplate(
        time.duration.days(period).toString(),
        1000,
        100,
        sqtToken.address,
        METADATA_HASH
    );
    await planManager.connect(indexer).createPlan(value, 0, DEPLOYMENT_ID);
    await planManager.connect(consumer).acceptPlan((await planManager.nextPlanId()).toNumber() - 1, DEPLOYMENT_ID);
}

export function etherParse(etherNum: string) {
    return ethers.utils.parseEther(etherNum)
}

type Event = utils.Result;
export async function eventFrom(tx: ContractTransaction, contract: BaseContract, event: string): Promise<Event> {
    const receipt = await tx.wait();
    const evt = receipt.events.find((log) => log.topics[0] === utils.id(event));

    const eventName = event.split('(')[0];
    return contract.interface.decodeEventLog(contract.interface.getEvent(eventName), evt.data, evt.topics);
}

export async function deploySUSD(siger: SignerWithAddress) {
    const MockSUSD = await ethers.getContractFactory("SUSD", siger);
    const USDC = await MockSUSD.deploy(ethers.utils.parseUnits("1000000000", 6));

    return USDC;
}<|MERGE_RESOLUTION|>--- conflicted
+++ resolved
@@ -4,14 +4,10 @@
 import { StaticJsonRpcProvider } from '@ethersproject/providers';
 import { SignerWithAddress } from '@nomiclabs/hardhat-ethers/signers';
 import { constants, time } from '@openzeppelin/test-helpers';
-<<<<<<< HEAD
-=======
-import {PurchaseOfferMarket, SQToken} from 'build';
->>>>>>> 42572e35
 import { MockProvider } from 'ethereum-waffle';
 import {BaseContract, BigNumber, Contract, ContractTransaction, Wallet as EthWallet, utils} from 'ethers';
 import { ethers } from "hardhat";
-import { EraManager, IndexerRegistry, PlanManager, SQToken, ServiceAgreementExtra, ServiceAgreementRegistry } from '../src';
+import { EraManager, IndexerRegistry, PlanManager, SQToken, ServiceAgreementExtra, ServiceAgreementRegistry, PurchaseOfferMarket } from '../src';
 import { METADATA_HASH } from './constants';
 
 export { constants, time };
