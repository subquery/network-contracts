--- conflicted
+++ resolved
@@ -26,12 +26,8 @@
     mapping(uint256 => QueryInfo) public queryInfos;
     mapping(address => bool) public creatorWhitelist;
     uint256 public nextQueryId;
-<<<<<<< HEAD
     uint256 public offlineCalcThreshold;
     bool public creatorRestricted;
-=======
-    uint256 private offlineCalcThreshold;
->>>>>>> 2b635a8b
 
     mapping(bytes32 => mapping(address => IndexingStatus)) public deploymentStatusByIndexer;
     mapping(address => uint256) public numberOfIndexingDeployments;
@@ -157,15 +153,9 @@
     }
 
     // project creator function
-<<<<<<< HEAD
     function updateQueryProjectMetadata(uint256 queryId, bytes32 metadata) external onlyCreator {
-        address owner = queryInfos[queryId].owner;
-        require(owner == msg.sender, 'no permission to update query project metadata');
-=======
-    function updateQueryProjectMetadata(uint256 queryId, bytes32 metadata) external {
         address queryOwner = queryInfos[queryId].owner;
         require(queryOwner == msg.sender, 'no permission to update query project metadata');
->>>>>>> 2b635a8b
         queryInfos[queryId].metadata = metadata;
         emit UpdateQueryMetadata(queryOwner, queryId, metadata);
     }
@@ -175,17 +165,10 @@
         uint256 queryId,
         bytes32 deploymentId,
         bytes32 version
-<<<<<<< HEAD
     ) external onlyCreator {
-        address owner = queryInfos[queryId].owner;
-        require(owner == msg.sender, 'no permission to update query project deployment');
-        require(deploymentIds[deploymentId] == false, 'Deployment Id already registered');
-=======
-    ) external {
         address queryOwner = queryInfos[queryId].owner;
         require(queryOwner == msg.sender, 'no permission to update query project deployment');
         require(!deploymentIds[deploymentId], 'Deployment Id already registered');
->>>>>>> 2b635a8b
         queryInfos[queryId].latestDeploymentId = deploymentId;
         queryInfos[queryId].latestVersion = version;
         deploymentIds[deploymentId] = true;
