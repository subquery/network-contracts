--- conflicted
+++ resolved
@@ -254,13 +254,6 @@
 
         IPlanManager planManager = IPlanManager(settings.getPlanManager());
         (uint256 period, , , , ) = planManager.getPlanTemplate(offer.planTemplateId);
-<<<<<<< HEAD
-=======
-
-        // deposit SQToken into the service agreement registry contract
-        IERC20(settings.getSQToken()).transfer(settings.getServiceAgreementRegistry(), offer.deposit);
-
->>>>>>> fd2625b7
         // create closed service agreement contract
         ClosedServiceAgreementInfo memory agreement = ClosedServiceAgreementInfo(
             offer.consumer,
@@ -273,25 +266,17 @@
             offer.planTemplateId
         );
 
-<<<<<<< HEAD
         // deposit SQToken into the service agreement registry contract
         require(
             IERC20(settings.getSQToken()).transfer(settings.getServiceAgreementRegistry(), offer.deposit),
             'transfer fail'
         );
-
-        // Register agreement globally
-        IServiceAgreementRegistry(settings.getServiceAgreementRegistry()).establishServiceAgreement(
-            address(subsContract)
-        );
-=======
         // register the agreement to service agreement registry contract
         IServiceAgreementRegistry registry = IServiceAgreementRegistry(settings.getServiceAgreementRegistry());
         uint256 agreementId = registry.createClosedServiceAgreement(agreement);
         registry.establishServiceAgreement(agreementId);
 
         offerMmrRoot[_offerId][msg.sender] = _mmrRoot;
->>>>>>> fd2625b7
 
         emit OfferAccepted(msg.sender, _offerId, agreementId);
     }
