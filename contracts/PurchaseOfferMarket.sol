--- conflicted
+++ resolved
@@ -161,13 +161,8 @@
         require(_deposit > 0, 'PO003');
         require(_limit > 0, 'PO004');
         IPlanManager planManager = IPlanManager(settings.getPlanManager());
-<<<<<<< HEAD
-        (, , , , bool active) = planManager.getPlanTemplate(_planTemplateId);
-        require(active, 'PO005');
-=======
         PlanTemplate memory template = planManager.getPlanTemplate(_planTemplateId);
-        require(template.active, 'PlanTemplate inactive');
->>>>>>> 572a43b1
+        require(template.active, 'PO005');
 
         offers[numOffers] = PurchaseOffer(
             _deposit,
