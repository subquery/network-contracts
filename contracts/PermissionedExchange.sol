// Copyright (C) 2020-2022 SubQuery Pte Ltd authors & contributors
// SPDX-License-Identifier: GPL-3.0-or-later

pragma solidity ^0.8.15;

import '@openzeppelin/contracts-upgradeable/access/OwnableUpgradeable.sol';
import '@openzeppelin/contracts-upgradeable/proxy/utils/Initializable.sol';
import '@openzeppelin/contracts/token/ERC20/IERC20.sol';
import '@openzeppelin/contracts/token/ERC20/utils/SafeERC20.sol';

import './interfaces/ISettings.sol';

contract PermissionedExchange is Initializable, OwnableUpgradeable {
    using SafeERC20 for IERC20;

    struct ExchangeOrder {
        address tokenGive;
        address tokenGet;
        uint256 amountGive;
        uint256 amountGet;
        address sender;
        uint256 expireDate;
        uint256 pairOrderId;
        uint256 tokenGiveBalance;
    }

    ISettings public settings;
    //next order Id
    uint256 public nextOrderId;
    //record trade quota for traders for specific token: address => trader address => trade Quota
    mapping(address => mapping(address => uint256)) public tradeQuota;
    //record address is controller or not
    mapping(address => bool) public exchangeController;
    //record orders: orderId => ExchangeOrder
    mapping(uint256 => ExchangeOrder) public orders;

    event ExchangeOrderSent(
        uint256 indexed orderId,
        address sender,
        address tokenGive,
        address tokenGet,
        uint256 amountGive,
        uint256 amountGet,
        uint256 expireDate
    );
    event Trade(uint256 indexed orderId, address tokenGive, uint256 amountGive, address tokenGet, uint256 amountGet);
    event OrderSettled(
        uint256 indexed orderId,
        address tokenGive,
        uint256 amountGive,
        address tokenGet,
        uint256 amountGet
    );
    event QuotaAdded(address token, address account, uint256 amount);

    function initialize(ISettings _settings, address[] calldata _controllers) external initializer {
        __Ownable_init();
        settings = _settings;
        nextOrderId = 1;
        for (uint256 i; i < _controllers.length; i++) {
            exchangeController[_controllers[i]] = true;
        }
    }

    /**
     * @dev Set controller role for this contract, controller have the permission to addQuota for trader
     */
    function setController(address _controller, bool _isController) external onlyOwner {
        exchangeController[_controller] = _isController;
    }

    /**
     * @dev allow controllers to add the trade quota to traders on specific token
     */
    function addQuota(
        address _token,
        address _account,
        uint256 _amount
    ) external {
        require(exchangeController[msg.sender] == true, 'Not controller');
        tradeQuota[_token][_account] += _amount;
        emit QuotaAdded(_token, _account, _amount);
    }

    /**
     * @dev only onwer have the permission to send the order for now,
     * traders can do exchanges on onwer sent order
     */
    function sendOrder(
        address _tokenGive,
        address _tokenGet,
        uint256 _amountGive,
        uint256 _amountGet,
        uint256 _expireDate,
        uint256 _pairId,
        uint256 _tokenGiveBalance
    ) public onlyOwner {
        require(_expireDate > block.timestamp, 'invalid expireDate');
        require(_amountGive > 0 && _amountGet > 0, 'invalid amount');
<<<<<<< HEAD
        if(_tokenGiveBalance > 0){
            IERC20(_tokenGive).safeTransferFrom(msg.sender, address(this), _tokenGiveBalance);
=======
        if (_balance > 0){
            IERC20(_tokenGive).safeTransferFrom(msg.sender, address(this), _balance);
>>>>>>> acc2ca5c
        }
        orders[nextOrderId] = ExchangeOrder(
            _tokenGive,
            _tokenGet,
            _amountGive,
            _amountGet,
            msg.sender,
            _expireDate,
            _pairId,
            _tokenGiveBalance
        );
        emit ExchangeOrderSent(nextOrderId, msg.sender, _tokenGive, _tokenGet, _amountGive, _amountGet, _expireDate);
        nextOrderId += 1;
    }

    function createPairOrders(
        address _tokenGive,
        address _tokenGet,
        uint256 _amountGive,
        uint256 _amountGet,
        uint256 _expireDate,
        uint256 _tokenGiveBalance
    ) public onlyOwner {
        require(_tokenGiveBalance > 0, 'pair orders should have balance');
        sendOrder(_tokenGive, _tokenGet, _amountGive, _amountGet, _expireDate, nextOrderId+1, _tokenGiveBalance);
        sendOrder(_tokenGet, _tokenGive, _amountGet, _amountGive, _expireDate, nextOrderId-1, 0);
    }

    /**
     * @dev traders do exchange on traders order, but need to trade under the trade quota.
     */
    function trade(uint256 _orderId, uint256 _amount) public {
        ExchangeOrder storage order = orders[_orderId];
        if (order.tokenGet == settings.getSQToken()) {
            require(tradeQuota[order.tokenGet][msg.sender] >= _amount, 'tradeQuota reached');
        }
        require(order.expireDate > block.timestamp, 'order invalid');
        uint256 amount = (order.amountGive * _amount) / order.amountGet;
        require(amount > 0, 'trade amount too small');
        require(amount <= order.tokenGiveBalance, 'trade amount exceed order balance');
        order.tokenGiveBalance -= amount;
        if (order.tokenGet == settings.getSQToken()) {
            tradeQuota[order.tokenGet][msg.sender] -= _amount;
        }
        if (order.pairOrderId != 0){
            IERC20(order.tokenGet).safeTransferFrom(msg.sender, address(this), _amount);
            ExchangeOrder storage pairOrder = orders[order.pairOrderId];
            pairOrder.tokenGiveBalance += _amount;
        }else{
            IERC20(order.tokenGet).safeTransferFrom(msg.sender, order.sender, _amount);
        }
        IERC20(order.tokenGive).safeTransfer(msg.sender, amount);
        emit Trade(_orderId, order.tokenGet, _amount, order.tokenGive, amount);
    }

    /**
     * @dev everyone allowed to call settleExpiredOrder to settled expired order
     * this will return left given token back to order sender.
     */
    function settleExpiredOrder(uint256 _orderId) public {
        ExchangeOrder memory order = orders[_orderId];
        require(order.expireDate != 0, 'order not exist');
        require(order.expireDate < block.timestamp, 'order not expired');
        if (order.tokenGiveBalance != 0) {
            IERC20(order.tokenGive).safeTransfer(order.sender, order.tokenGiveBalance);
        }
        emit OrderSettled(
            _orderId,
            order.tokenGive,
            order.amountGive,
            order.tokenGet,
            order.amountGet
        );
        delete orders[_orderId];
    }

    /**
     * @dev order sender can cancel the sent order anytime, and this will return left
     * given token back to order sender.
     */
    function cancelOrder(uint256 _orderId) public {
        ExchangeOrder memory order = orders[_orderId];
        require(order.expireDate != 0, 'order not exist');
        require(msg.sender == order.sender, 'only order sender allowed');
        if (order.tokenGiveBalance != 0) {
            IERC20(order.tokenGive).safeTransfer(order.sender, order.tokenGiveBalance);
        }
        if (order.pairOrderId != 0){
            ExchangeOrder storage pairOrder = orders[order.pairOrderId];
            pairOrder.pairOrderId = 0;
        }
        emit OrderSettled(
            _orderId,
            order.tokenGive,
            order.amountGive,
            order.tokenGet,
            order.amountGet
        );
        delete orders[_orderId];
    }
}<|MERGE_RESOLUTION|>--- conflicted
+++ resolved
@@ -97,13 +97,8 @@
     ) public onlyOwner {
         require(_expireDate > block.timestamp, 'invalid expireDate');
         require(_amountGive > 0 && _amountGet > 0, 'invalid amount');
-<<<<<<< HEAD
-        if(_tokenGiveBalance > 0){
+        if (_tokenGiveBalance > 0){
             IERC20(_tokenGive).safeTransferFrom(msg.sender, address(this), _tokenGiveBalance);
-=======
-        if (_balance > 0){
-            IERC20(_tokenGive).safeTransferFrom(msg.sender, address(this), _balance);
->>>>>>> acc2ca5c
         }
         orders[nextOrderId] = ExchangeOrder(
             _tokenGive,
