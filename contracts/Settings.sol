--- conflicted
+++ resolved
@@ -33,14 +33,10 @@
         address _planManager,
         address _serviceAgreementRegistry,
         address _rewardsDistributer,
-<<<<<<< HEAD
+        address _rewardsPool,
+        address _rewardsHelper,
         address _inflationController,
         address _vesting
-=======
-        address _rewardsPool,
-        address _rewardsHelper,
-        address _inflationController
->>>>>>> 2b635a8b
     ) external override onlyOwner {
         require(_sqToken != ZERO_ADDRESS);
         require(_staking != ZERO_ADDRESS);
@@ -51,6 +47,9 @@
         require(_serviceAgreementRegistry != ZERO_ADDRESS);
         require(_rewardsDistributer != ZERO_ADDRESS);
         require(_inflationController != ZERO_ADDRESS);
+        require(_vesting != ZERO_ADDRESS);
+        require(_rewardsHelper != ZERO_ADDRESS);
+        require(_rewardsPool != ZERO_ADDRESS);
 
         sqToken = _sqToken;
         staking = _staking;
