--- conflicted
+++ resolved
@@ -24,41 +24,45 @@
 
     constructor() Ownable() {}
 
-    function setAllAddresses(
-        address _sqToken,
-        address _staking,
+    function setProjectAddresses(
         address _indexerRegistry,
         address _queryRegistry,
         address _eraManager,
         address _planManager,
-        address _serviceAgreementRegistry,
-        address _rewardsDistributer,
-<<<<<<< HEAD
-        address _inflationController,
-        address _vesting
-=======
-        address _rewardsPool,
-        address _rewardsHelper,
-        address _inflationController
->>>>>>> 87c974a1
+        address _serviceAgreementRegistry
     ) external override onlyOwner {
-        require(_sqToken != ZERO_ADDRESS);
-        require(_staking != ZERO_ADDRESS);
         require(_indexerRegistry != ZERO_ADDRESS);
         require(_queryRegistry != ZERO_ADDRESS);
         require(_eraManager != ZERO_ADDRESS);
         require(_planManager != ZERO_ADDRESS);
         require(_serviceAgreementRegistry != ZERO_ADDRESS);
-        require(_rewardsDistributer != ZERO_ADDRESS);
-        require(_inflationController != ZERO_ADDRESS);
 
-        sqToken = _sqToken;
-        staking = _staking;
         indexerRegistry = _indexerRegistry;
         queryRegistry = _queryRegistry;
         eraManager = _eraManager;
         planManager = _planManager;
         serviceAgreementRegistry = _serviceAgreementRegistry;
+    }
+
+    function setTokenAddresses(
+        address _sqToken,
+        address _staking,
+        address _rewardsDistributer,
+        address _rewardsPool,
+        address _rewardsHelper,
+        address _inflationController,
+        address _vesting
+    ) external override onlyOwner {
+        require(_sqToken != ZERO_ADDRESS);
+        require(_staking != ZERO_ADDRESS);
+        require(_rewardsDistributer != ZERO_ADDRESS);
+        require(_inflationController != ZERO_ADDRESS);
+        require(_vesting != ZERO_ADDRESS);
+        require(_rewardsHelper != ZERO_ADDRESS);
+        require(_rewardsPool != ZERO_ADDRESS);
+
+        sqToken = _sqToken;
+        staking = _staking;
         rewardsDistributer = _rewardsDistributer;
         rewardsPool = _rewardsPool;
         rewardsHelper = _rewardsHelper;
