--- conflicted
+++ resolved
@@ -90,24 +90,10 @@
      * @param rateLimit request rate limit
      * @param metadata plan metadata
      */
-<<<<<<< HEAD
-    function createPlanTemplate(
-        uint256 _period,
-        uint256 _dailyReqCap,
-        uint256 _rateLimit,
-        bytes32 _metadata
-    ) external onlyOwner {
-        require(_period > 0, 'PM001');
-        require(_dailyReqCap > 0, 'PM002');
-        require(_rateLimit > 0, 'PM003');
-
-        planTemplates[planTemplateIds] = PlanTemplate(_period, _dailyReqCap, _rateLimit, _metadata, true);
-=======
     function createPlanTemplate(uint256 period, uint256 dailyReqCap, uint256 rateLimit, bytes32 metadata) external onlyOwner {
-        require(period > 0, 'Period need to be positive');
-        require(dailyReqCap > 0, 'DailyReqCap need to be positive');
-        require(rateLimit > 0, 'RateLimit need to be positive');
->>>>>>> 572a43b1
+        require(period > 0, 'PM001');
+        require(dailyReqCap > 0, 'PM002');
+        require(rateLimit > 0, 'PM003');
 
         templates[nextTemplateId] = PlanTemplate(period, dailyReqCap, rateLimit, metadata, true);
 
@@ -120,13 +106,8 @@
      * @param templateId plan template id
      * @param metadata metadata to update
      */
-<<<<<<< HEAD
-    function updatePlanTemplateMetadata(uint256 _planTemplateId, bytes32 _metadata) external onlyOwner {
-        require(planTemplates[_planTemplateId].period > 0, 'PM004');
-=======
     function updatePlanTemplateMetadata(uint256 templateId, bytes32 metadata) external onlyOwner {
-        require(templates[templateId].period > 0, 'Plan template not existing');
->>>>>>> 572a43b1
+        require(templates[templateId].period > 0, 'PM004');
 
         templates[templateId].metadata = metadata;
 
@@ -138,13 +119,8 @@
      * @param templateId plan template id
      * @param active plan template active or not
      */
-<<<<<<< HEAD
-    function updatePlanTemplateStatus(uint256 _planTemplateId, bool _active) external onlyOwner {
-        require(planTemplates[_planTemplateId].period > 0, 'PM004');
-=======
     function updatePlanTemplateStatus(uint256 templateId, bool active) external onlyOwner {
-        require(templates[templateId].period > 0, 'Plan template not existing');
->>>>>>> 572a43b1
+        require(templates[templateId].period > 0, 'PM004');
 
         templates[templateId].active = active;
 
@@ -157,57 +133,24 @@
      * @param templateId plan template id
      * @param deploymentId project deployment Id on plan
      */
-<<<<<<< HEAD
-    function createPlan(
-        uint256 _price,
-        uint256 _planTemplateId,
-        bytes32 _deploymentId
-    ) external {
-        require(_price > 0, 'PM005');
-        require(planTemplates[_planTemplateId].active, 'PM006');
-        require(planIds[msg.sender][_deploymentId].length < indexerPlanLimit, 'PM007');
-
-        nextPlanId[msg.sender]++;
-        plans[msg.sender][nextPlanId[msg.sender]] = Plan(_price, _planTemplateId, _deploymentId, true);
-        planIds[msg.sender][_deploymentId].push(nextPlanId[msg.sender]);
-
-        emit PlanCreated(msg.sender, _deploymentId, _planTemplateId, nextPlanId[msg.sender], _price);
-=======
     function createPlan(uint256 price, uint256 templateId, bytes32 deploymentId) external {
-        require(price > 0, 'Price need to be positive');
-        require(templates[templateId].active, 'Inactive plan template');
-        require(limits[msg.sender][deploymentId] < limit, 'Indexer plan limitation reached');
+        require(price > 0, 'PM005');
+        require(templates[templateId].active, 'PM006');
+        require(limits[msg.sender][deploymentId] < limit, 'PM007');
 
         plans[nextPlanId] = Plan(msg.sender, price, templateId, deploymentId, true);
         limits[msg.sender][deploymentId] += 1;
 
         emit PlanCreated(nextPlanId, msg.sender, deploymentId, templateId, price);
         nextPlanId++;
->>>>>>> 572a43b1
     }
 
     /**
      * @notice Allow Indexer to remove actived Plan.
      * @param planId Plan id to remove
      */
-<<<<<<< HEAD
-    function removePlan(uint256 _planId) external {
-        require(plans[msg.sender][_planId].active, 'PM008');
-
-        bytes32 deploymentId = plans[msg.sender][_planId].deploymentId;
-
-        // remove _planId from planIds
-        uint256[] memory ids = planIds[msg.sender][deploymentId];
-        delete planIds[msg.sender][deploymentId];
-        for (uint256 i; i < ids.length; i++) {
-            if (_planId != ids[i]) {
-                planIds[msg.sender][deploymentId].push(ids[i]);
-            }
-        }
-=======
     function removePlan(uint256 planId) external {
-        require(plans[planId].indexer == msg.sender, 'Missing plan');
->>>>>>> 572a43b1
+        require(plans[planId].indexer == msg.sender, 'PM008');
 
         bytes32 deploymentId = plans[planId].deploymentId;
         limits[msg.sender][deploymentId] -= 1;
@@ -222,29 +165,14 @@
      * @param planId plan Id to accept
      * @param deploymentId project deployment Id
      */
-<<<<<<< HEAD
-    function acceptPlan(
-        address _indexer,
-        bytes32 _deploymentId,
-        uint256 _planId
-    ) external {
-        Plan memory plan = plans[_indexer][_planId];
-        require(plan.active, 'PM009');
-        require(_deploymentId != bytes32(0), 'PM010');
-        require(
-            plan.deploymentId == ((planIds[_indexer][_deploymentId].length == 0) ? bytes32(0) : _deploymentId),
-            'PM011'
-        );
-=======
     function acceptPlan(uint256 planId, bytes32 deploymentId) external {
         Plan memory plan = plans[planId];
-        require(plan.active, 'Inactive plan');
+        require(plan.active, 'PM009');
         if (plan.deploymentId != bytes32(0)) {
-            require(plan.deploymentId == deploymentId, 'Deployment not match');
+            require(plan.deploymentId == deploymentId, 'PM010');
         } else {
-            require(deploymentId != bytes32(0), 'Invalid deploymentId');
+            require(deploymentId != bytes32(0), 'PM011');
         }
->>>>>>> 572a43b1
 
         // create closed service agreement contract
         ClosedServiceAgreementInfo memory agreement = ClosedServiceAgreementInfo(
@@ -259,14 +187,7 @@
         );
 
         // deposit SQToken into serviceAgreementRegistry contract
-<<<<<<< HEAD
-        require(
-            IERC20(settings.getSQToken()).transferFrom(msg.sender, settings.getServiceAgreementRegistry(), plan.price),
-            'G013'
-        );
-=======
         IERC20(settings.getSQToken()).transferFrom(msg.sender, settings.getServiceAgreementRegistry(), plan.price);
->>>>>>> 572a43b1
 
         // register the agreement to service agreement registry contract
         IServiceAgreementRegistry registry = IServiceAgreementRegistry(settings.getServiceAgreementRegistry());
