// Copyright (C) 2020-2022 SubQuery Pte Ltd authors & contributors
// SPDX-License-Identifier: GPL-3.0-or-later

pragma solidity 0.8.15;

import '@openzeppelin/contracts/token/ERC20/IERC20.sol';
import '@openzeppelin/contracts/token/ERC20/utils/SafeERC20.sol';
import '@openzeppelin/contracts-upgradeable/access/OwnableUpgradeable.sol';
import '@openzeppelin/contracts-upgradeable/proxy/utils/Initializable.sol';

import './interfaces/ISettings.sol';
import './interfaces/IEraManager.sol';
import './interfaces/IPermissionedExchange.sol';
import './interfaces/IPermissionedExchange.sol';
import './interfaces/IRewardsDistributer.sol';
import './interfaces/IRewardsPool.sol';
import './interfaces/IRewardsStaking.sol';
import './interfaces/IServiceAgreementRegistry.sol';
import './interfaces/IIndexerRegistry.sol';
import './interfaces/IStakingManager.sol';
import './Constants.sol';
import './utils/MathUtil.sol';

/**
 * @title Rewards Distributer Contract
 * @notice ### Overview
 * The Rewards distributer contract tracks and distriubtes the rewards Era by Era.
 * In each distribution, Indexers can take the commission part of rewards, the remaining
 * rewards are distributed according to the staking amount of indexers and delegators.
 *
 * ### Terminology
 * Era -- Era is the period of reward distribution. In our design, we must distribute the rewards of the previous Era
 * before we can move to the next Era.
 * Commission Rate -- Commission Rates are set by Indexers, it is the proportion to be taken by the indexer in each
 * reward distribution.
 * Rewards -- Rewards are paid by comsumer for the service agreements with indexer. All the rewards are
 * temporary hold by RewardsDistributer contract and distribute to Indexers and Delegator Era by Era.
 *
 * ### Detail
 * In the design of rewards distribution, we have added a trade-off mechanism for Indexer and
 * Delegator to achieve a win-win situation.
 * The more SQT token staked on an indexer, the higher limitation of ongoing agreements the indexer can have. In order to earn more rewards with extra agreements,
 * Indexers can stake more to themself, or attract delegators delegate to them, and delegators can share the
 * rewards base on their delegation.
 * This distribution strategy ensures the quality of service and makes both indexers and delegators profitable.
 *
 * We apply delegation amount changes at next era and commission rate changes are applied at two Eras later. We design this
 * to allow time for the delegators to consider their delegation when an Indxer changes the commission rate. But the first stake
 * change and commission rate change of an indexer that made on registration are applied immediately, In this way, the rewards
 * on the era that indexer registered can also be distributed correctly.
 *
 * After the service agreements generated from PlanManager and PurchaseOfferMarket, the rewards paied by consumer are temporary hold by
 * RewardsDistributer contract. RewardsDistributer first linearly split these rewards into Eras according to the era period and the period
 * of the agreement. The distribution information are stored in eraRewardAddTable and eraRewardRemoveTable.
 * In the specific distribution process, we calculate the rewards need to be distributed according to eraRewardAddTable and eraRewardRemoveTable,
 * and distribute to Indexers and Delegators according to their stake amount at that time.
 * Indexer's commission part of the rewards will transfer to indexer immediately after each distribution. And Indexer and delegator can claim
 * accumulated rewards by call claim() any time.
 *
 */
contract RewardsDistributer is IRewardsDistributer, Initializable, OwnableUpgradeable, Constants {
    using SafeERC20 for IERC20;
    using MathUtil for uint256;

    /**
     * @notice Reward information. One per Indexer.
     */
    struct RewardInfo {
        uint256 accSQTPerStake;
        mapping(address => uint256) rewardDebt;
        uint256 lastClaimEra;
        uint256 eraReward;
        mapping(uint256 => uint256) eraRewardAddTable;
        mapping(uint256 => uint256) eraRewardRemoveTable;
    }

    /// @dev ### STATES
    /// @notice ISettings contract which stores SubQuery network contracts address
    ISettings private settings;
    /// @notice Reward information: indexer => RewardInfo
    mapping(address => RewardInfo) private info;

    /// @dev ### EVENTS
    /// @notice Emitted when rewards are distributed for the earliest pending distributed Era.
    event DistributeRewards(address indexed indexer, uint256 indexed eraIdx, uint256 rewards);
    /// @notice Emitted when user claimed rewards.
    event ClaimRewards(address indexed indexer, address indexed delegator, uint256 rewards);
    /// @notice Emitted when the rewards change, such as when rewards coming from new agreement.
    event RewardsChanged(address indexed indexer, uint256 indexed eraIdx, uint256 additions, uint256 removals);

    modifier onlyRewardsStaking() {
        require(msg.sender == settings.getRewardsStaking(), 'Only RewardsStaking');
        _;
    }

    /**
     * @dev FUNCTIONS
     * @notice Initialize this contract.
     */
    function initialize(ISettings _settings) external initializer {
        __Ownable_init();

        //Settings
        settings = _settings;
    }

    function setSettings(ISettings _settings) external onlyOwner {
        settings = _settings;
    }

    /**
     * @notice Initialize the indexer first last claim era.
     * Only RewardsStaking can call.
     * @param indexer address
     * @param era uint256
     */
    function setLastClaimEra(address indexer, uint256 era) external onlyRewardsStaking {
        info[indexer].lastClaimEra = era;
    }

    /**
     * @notice Update delegator debt in rewards.
     * Only RewardsStaking can call.
     * @param indexer address
     * @param delegator address
     * @param amount uint256
     */
    function setRewardDebt(address indexer, address delegator, uint256 amount) external onlyRewardsStaking {
        info[indexer].rewardDebt[delegator] = amount;
    }

    /**
     * @notice Reset era reward.
     * Only RewardsStaking can call.
     * @param indexer address
     * @param era uint256
     */
    function resetEraReward(address indexer, uint256 era) external onlyRewardsStaking {
        if (info[indexer].eraRewardRemoveTable[era] == 0) {
            info[indexer].eraReward = 0;
        }
    }

    /**
     * @notice Split rewards from agreemrnt into Eras:
     * Rewards split into one era;
     * Rewards split into two eras;
     * Rewards split into more then two eras handled by splitEraSpanMore;
     * Use eraRewardAddTable and eraRewardRemoveTable to store and track reward split info at RewardInfo.
     * Only be called by ServiceAgreementRegistry contract when new agreement accepted.
     * @param agreementId agreement Id
     */
    function increaseAgreementRewards(uint256 agreementId) external {
        require(settings.getServiceAgreementRegistry() == msg.sender, 'Only ServiceAgreementRegistry');
        ClosedServiceAgreementInfo memory agreement = IServiceAgreementRegistry(settings.getServiceAgreementRegistry()).getClosedServiceAgreement(agreementId);
        require(agreement.consumer != address(0), 'Invalid agreemenrt');
        IEraManager eraManager = IEraManager(settings.getEraManager());

        address indexer = agreement.indexer;
        uint256 agreementPeriod = agreement.period;
        uint256 agreementValue = agreement.lockedAmount;
        uint256 agreementStartDate = agreement.startDate;
        uint256 agreementStartEra = eraManager.timestampToEraNumber(agreementStartDate);
        uint256 eraPeriod = eraManager.eraPeriod();

        IERC20(settings.getSQToken()).safeTransferFrom(msg.sender, address(this), agreementValue);

        uint256 estAgreementEnd = agreementStartDate + agreementPeriod;
        uint256 firstEraPortion = MathUtil.min(eraManager.eraStartTime() + (agreementStartEra - eraManager.eraNumber() + 1) * eraPeriod, estAgreementEnd) - agreementStartDate;

        RewardInfo storage rewardInfo = info[indexer];

        if (firstEraPortion == agreementPeriod) {
            // span in one era
            rewardInfo.eraRewardAddTable[agreementStartEra] += agreementValue;
            rewardInfo.eraRewardRemoveTable[agreementStartEra + 1] += agreementValue;
        } else if (agreementPeriod <= eraPeriod + firstEraPortion) {
            // span in two era
            uint256 firstEraReward = MathUtil.mulDiv(firstEraPortion, agreementValue, agreementPeriod);
            uint256 lastEraReward = MathUtil.sub(agreementValue, firstEraReward);
            rewardInfo.eraRewardAddTable[agreementStartEra] += firstEraReward;

            uint256 postEndEra = agreementStartEra + 2;
            rewardInfo.eraRewardAddTable[agreementStartEra + 1] += firstEraReward < lastEraReward ? lastEraReward - firstEraReward : firstEraReward - lastEraReward;
            rewardInfo.eraRewardRemoveTable[postEndEra] += lastEraReward;

            _emitRewardsChangedEvent(indexer, postEndEra, rewardInfo);
        } else {
            // span in > two eras
            uint256 firstEraReward = MathUtil.mulDiv(firstEraPortion, agreementValue, agreementPeriod);
            rewardInfo.eraRewardAddTable[agreementStartEra] += firstEraReward;
            uint256 restEras = MathUtil.divUp(agreementPeriod - firstEraPortion, eraPeriod);
            uint256 rewardForMidEra = MathUtil.mulDiv(eraPeriod, agreementValue, agreementPeriod);
            rewardInfo.eraRewardAddTable[agreementStartEra + 1] += rewardForMidEra - firstEraReward;
            uint256 rewardForLastEra = MathUtil.sub(MathUtil.sub(agreementValue, firstEraReward), rewardForMidEra * (restEras - 1));
            if (rewardForLastEra <= rewardForMidEra) {
                uint256 rewardMinus = MathUtil.sub(rewardForMidEra, rewardForLastEra);
                rewardInfo.eraRewardRemoveTable[restEras + agreementStartEra] += rewardMinus;
                rewardInfo.eraRewardRemoveTable[restEras + agreementStartEra + 1] += rewardForLastEra;
            } else {
                // this could happen due to rounding that rewardForLastEra is one larger than rewardForMidEra
                uint256 rewardAdd = MathUtil.sub(rewardForLastEra, rewardForMidEra);
                rewardInfo.eraRewardAddTable[restEras + agreementStartEra] += rewardAdd;
                rewardInfo.eraRewardRemoveTable[restEras + agreementStartEra + 1] += rewardForLastEra;
            }

            uint256 lastEra = MathUtil.divUp(agreementPeriod - firstEraPortion, eraPeriod) + agreementStartEra;
            // Last era
            _emitRewardsChangedEvent(indexer, lastEra, rewardInfo);

            // Post last era
            _emitRewardsChangedEvent(indexer, lastEra + 1, rewardInfo);
        }

        // Current era will always change
        _emitRewardsChangedEvent(indexer, agreementStartEra, rewardInfo);

        // Next era will always change
        _emitRewardsChangedEvent(indexer, agreementStartEra + 1, rewardInfo);
    }

    /**
     * @notice Send rewards directly to the specified era.
     * Maybe RewardsPool call or others contracts.
     * @param indexer address
     * @param sender address
     * @param amount uint256
     * @param era uint256
     */
    function addInstantRewards(address indexer, address sender, uint256 amount, uint256 era) external {
        require(era <= _getCurrentEra(), 'Waiting Era');
        require(era >= info[indexer].lastClaimEra, 'Era expired');
        IERC20(settings.getSQToken()).safeTransferFrom(sender, address(this), amount);

        RewardInfo storage rewardInfo = info[indexer];
        rewardInfo.eraRewardAddTable[era] += amount;
        rewardInfo.eraRewardRemoveTable[era + 1] += amount;

        // Current era will always change
        _emitRewardsChangedEvent(indexer, era, rewardInfo);

        // Next era will always change
        _emitRewardsChangedEvent(indexer, era + 1, rewardInfo);
    }

    /**
     * @notice check if the current Era is claimed.
     */
    function collectAndDistributeRewards(address indexer) public {
        // check current era is after lastClaimEra
        uint256 currentEra = _getCurrentEra();
        require(info[indexer].lastClaimEra < currentEra - 1, 'Waiting next era');
        collectAndDistributeEraRewards(currentEra, indexer);
    }

    /**
     * @notice Calculate and distribute the rewards for the next Era of the lastClaimEra.
     * Calculate by eraRewardAddTable and eraRewardRemoveTable.
     * Distribute by distributeRewards method.
     */
    function collectAndDistributeEraRewards(uint256 currentEra, address indexer) public returns (uint256) {
        RewardInfo storage rewardInfo = info[indexer];
        require(rewardInfo.lastClaimEra > 0, 'Invalid indexer');
        // skip when it has been claimed for currentEra - 1, no throws
        if (rewardInfo.lastClaimEra >= currentEra - 1) {
            return rewardInfo.lastClaimEra;
        }

        IRewardsStaking rewardsStaking = IRewardsStaking(settings.getRewardsStaking());
        rewardsStaking.checkAndReflectSettlement(indexer, rewardInfo.lastClaimEra);
        require(rewardInfo.lastClaimEra <= rewardsStaking.getLastSettledEra(indexer), 'Pending stake or ICR');

        rewardInfo.lastClaimEra++;

        // claim rewards pool.
        IRewardsPool rewardsPool = IRewardsPool(settings.getRewardsPool());
        rewardsPool.batchCollectEra(rewardInfo.lastClaimEra, indexer);

        rewardInfo.eraReward += rewardInfo.eraRewardAddTable[rewardInfo.lastClaimEra];
        rewardInfo.eraReward -= rewardInfo.eraRewardRemoveTable[rewardInfo.lastClaimEra];
        delete rewardInfo.eraRewardAddTable[rewardInfo.lastClaimEra];
        delete rewardInfo.eraRewardRemoveTable[rewardInfo.lastClaimEra];
        if (rewardInfo.eraReward != 0) {
            uint256 totalStake = rewardsStaking.getTotalStakingAmount(indexer);
            require(totalStake > 0, 'Non-Indexer');

            uint256 commissionRate = IIndexerRegistry(settings.getIndexerRegistry()).getCommissionRate(indexer);
            uint256 commission = MathUtil.mulDiv(commissionRate, rewardInfo.eraReward, PER_MILL);

            info[indexer].accSQTPerStake += MathUtil.mulDiv(rewardInfo.eraReward - commission, PER_TRILL, totalStake);
    
            // stake the commission to indexer
<<<<<<< HEAD
            IERC20(settings.getSQToken()).safeTransfer(settings.getStaking(), commission);
            IStakingManager(settings.getStakingManager()).stakeCommission(indexer, commission);
=======
            IERC20(settings.getSQToken()).safeTransfer(indexer, commission);
            //TODO: stake the commission to indexer
            // IStaking(settings.getStaking()).stakeCommission(indexer, commission);
>>>>>>> 140ef57d

            emit DistributeRewards(indexer, rewardInfo.lastClaimEra, commission);

            IPermissionedExchange exchange = IPermissionedExchange(settings.getPermissionedExchange());
            exchange.addQuota(settings.getSQToken(), indexer, commission);
        }
        return rewardInfo.lastClaimEra;
    }

    /**
     * @notice Claim rewards of msg.sender for specific indexer.
     */
    function claim(address indexer) public {
        require(claimFrom(indexer, msg.sender) > 0, 'No rewards');
    }

    /**
     * @notice Claculate the Rewards for user and tranfrer token to user.
     */
    function claimFrom(address indexer, address user) public returns (uint256) {
        uint256 rewards = userRewards(indexer, user);
        if (rewards == 0) return 0;
        info[indexer].rewardDebt[user] += rewards;

        IERC20(settings.getSQToken()).safeTransfer(user, rewards);

        IPermissionedExchange exchange = IPermissionedExchange(settings.getPermissionedExchange());
        exchange.addQuota(settings.getSQToken(), user, rewards);

        emit ClaimRewards(indexer, user, rewards);
        return rewards;
    }

    /**
     * @notice extract for reuse emit RewardsChanged event
     */
    function _emitRewardsChangedEvent(address indexer, uint256 eraNumber, RewardInfo storage rewardInfo) private {
        emit RewardsChanged(indexer, eraNumber, rewardInfo.eraRewardAddTable[eraNumber], rewardInfo.eraRewardRemoveTable[eraNumber]);
    }

    /**
     * @notice Get current Era number from EraManager.
     */
    function _getCurrentEra() private returns (uint256) {
        IEraManager eraManager = IEraManager(settings.getEraManager());
        return eraManager.safeUpdateAndGetEra();
    }

    function userRewards(address indexer, address user) public view returns (uint256) {
        IRewardsStaking rewardsStaking = IRewardsStaking(settings.getRewardsStaking());
        uint256 delegationAmount = rewardsStaking.getDelegationAmount(user, indexer);

        return MathUtil.mulDiv(delegationAmount, info[indexer].accSQTPerStake, PER_TRILL) - info[indexer].rewardDebt[user];
    }

    function getRewardInfo(address indexer) public view returns (IndexerRewardInfo memory) {
        RewardInfo storage reward = info[indexer];
        return IndexerRewardInfo(reward.accSQTPerStake, reward.lastClaimEra, reward.eraReward);
    }

    function getRewardAddTable(address indexer, uint256 era) public view returns (uint256) {
        return info[indexer].eraRewardAddTable[era];
    }

    function getRewardRemoveTable(address indexer, uint256 era) public view returns (uint256) {
        return info[indexer].eraRewardRemoveTable[era];
    }
}<|MERGE_RESOLUTION|>--- conflicted
+++ resolved
@@ -290,14 +290,9 @@
             info[indexer].accSQTPerStake += MathUtil.mulDiv(rewardInfo.eraReward - commission, PER_TRILL, totalStake);
     
             // stake the commission to indexer
-<<<<<<< HEAD
-            IERC20(settings.getSQToken()).safeTransfer(settings.getStaking(), commission);
-            IStakingManager(settings.getStakingManager()).stakeCommission(indexer, commission);
-=======
             IERC20(settings.getSQToken()).safeTransfer(indexer, commission);
             //TODO: stake the commission to indexer
             // IStaking(settings.getStaking()).stakeCommission(indexer, commission);
->>>>>>> 140ef57d
 
             emit DistributeRewards(indexer, rewardInfo.lastClaimEra, commission);
 
