--- conflicted
+++ resolved
@@ -11,6 +11,7 @@
 import './interfaces/IStaking.sol';
 import './interfaces/ISettings.sol';
 import './interfaces/IEraManager.sol';
+import './interfaces/IPermissionedExchange.sol';
 import './interfaces/IPermissionedExchange.sol';
 import './interfaces/IRewardsDistributer.sol';
 import './interfaces/IRewardsPool.sol';
@@ -88,25 +89,6 @@
 
     // Reward information: indexer => RewardInfo
     mapping(address => RewardInfo) private info;
-<<<<<<< HEAD
-=======
-    //Pending staker address: indexer => indexNumber => staker
-    mapping(address => mapping(uint256 => address)) private pendingStakers;
-    //Pending staker's index number: indexer => staker => indexNumber
-    mapping(address => mapping(address => uint256)) private pendingStakerNos;
-    //Numbers of pending stake changes: indexer => pendingStakeChangeLength
-    mapping(address => uint256) private pendingStakeChangeLength;
-    //Era number of CommissionRateChange should apply: indexer => CommissionRateChange Era number
-    mapping(address => uint256) private pendingCommissionRateChange;
-    //Last settled Era number: indexer => lastSettledEra
-    mapping(address => uint256) private lastSettledEra;
-    //total staking amount per indexer: indexer => totalStakingAmount
-    mapping(address => uint256) private totalStakingAmount;
-    //delegator's delegation amount to indexer: delegator => indexer => delegationAmount
-    mapping(address => mapping(address => uint256)) private delegation;
-    //rewards commission rates per indexer: indexer => commissionRates
-    mapping(address => uint256) private commissionRates;
->>>>>>> 830aa999
 
     // -- Events --
 
@@ -114,10 +96,7 @@
      * @dev Emitted when rewards are distributed for the earliest pending distributed Era.
      */
     event DistributeRewards(address indexed indexer, uint256 indexed eraIdx, uint256 rewards);
-<<<<<<< HEAD
-
-=======
->>>>>>> 830aa999
+
     /**
      * @dev Emitted when user claimed rewards.
      */
@@ -148,7 +127,6 @@
     }
 
     /**
-<<<<<<< HEAD
      * @dev Initialize the indexer first last claim era.
      * Only RewardsStaking can call.
      * @param indexer address
@@ -182,8 +160,6 @@
     }
 
     /**
-=======
->>>>>>> 830aa999
      * @dev Split rewards from agreemrnt into Eras:
      * Rewards split into one era;
      * Rewards split into two eras;
@@ -282,11 +258,7 @@
         _emitRewardsChangedEvent(indexer, era, rewardInfo);
 
         // Next era will always change
-<<<<<<< HEAD
         _emitRewardsChangedEvent(indexer, era + 1, rewardInfo);
-=======
-        _emitRewardsChangedEvent(indexer, currentEra + 1, rewardInfo);
->>>>>>> 830aa999
     }
 
     /**
@@ -311,16 +283,11 @@
         if (rewardInfo.lastClaimEra >= currentEra - 1) {
             return rewardInfo.lastClaimEra;
         }
-<<<<<<< HEAD
 
         IRewardsStaking rewardsStaking = IRewardsStaking(settings.getRewardsStaking());
         rewardsStaking.checkAndReflectSettlement(indexer, rewardInfo.lastClaimEra);
         require(rewardInfo.lastClaimEra <= rewardsStaking.getLastSettledEra(indexer), 'Pending stake or ICR');
 
-=======
-        _checkAndReflectSettlement(currentEra, indexer, rewardInfo.lastClaimEra);
-        require(rewardInfo.lastClaimEra <= lastSettledEra[indexer], 'Pending stake or ICR');
->>>>>>> 830aa999
         rewardInfo.lastClaimEra++;
 
         // claim rewards pool.
@@ -332,14 +299,11 @@
         delete rewardInfo.eraRewardAddTable[rewardInfo.lastClaimEra];
         delete rewardInfo.eraRewardRemoveTable[rewardInfo.lastClaimEra];
         if (rewardInfo.eraReward != 0) {
-<<<<<<< HEAD
             uint256 totalStake = rewardsStaking.getTotalStakingAmount(indexer);
             require(totalStake > 0, 'Non-Indexer');
-=======
-            uint256 totalStake = totalStakingAmount[indexer];
-            require(totalStake > 0, 'Non-Indexer');
-
-            uint256 commission = MathUtil.mulDiv(commissionRates[indexer], rewardInfo.eraReward, PER_MILL);
+
+            uint256 commissionRate = rewardsStaking.getCommissionRate(indexer);
+            uint256 commission = MathUtil.mulDiv(commissionRate, rewardInfo.eraReward, PER_MILL);
 
             info[indexer].accSQTPerStake += MathUtil.mulDiv(rewardInfo.eraReward - commission, PER_TRILL, totalStake);
             IERC20(settings.getSQToken()).safeTransfer(indexer, commission);
@@ -353,129 +317,6 @@
     }
 
     /**
-     * @dev Callback method of stake change, called by Staking contract when
-     * Indexers or Delegators try to change their stake amount.
-     * Update pending stake info stored in contract states with Staking contract,
-     * and wait to apply at next Era.
-     * New Indexer's first stake change need to apply immediately。
-     * Last era's reward need to be collected before this can pass.
-     */
-    function onStakeChange(address _indexer, address _source) external {
-        require(msg.sender == settings.getStaking(), 'Only Staking');
-        uint256 currentEra = _getCurrentEra();
-        RewardInfo storage rewardInfo = info[_indexer];
-
-        if (totalStakingAmount[_indexer] == 0) {
-            rewardInfo.lastClaimEra = currentEra - 1;
-            lastSettledEra[_indexer] = currentEra - 1;
-
-            IStaking staking = IStaking(settings.getStaking());
-            //apply first onStakeChange
-            uint256 newDelegation = staking.getAfterDelegationAmount(_indexer, _indexer);
-            delegation[_indexer][_indexer] = newDelegation;
-
-            info[_indexer].rewardDebt[_indexer] = MathUtil.mulDiv(newDelegation, info[_indexer].accSQTPerStake, PER_TRILL);
-            //make sure the eraReward be 0, when indexer reregister
-            if (info[_indexer].eraRewardRemoveTable[currentEra] == 0) {
-                info[_indexer].eraReward = 0;
-            }
-            totalStakingAmount[_indexer] = staking.getTotalStakingAmount(_indexer);
->>>>>>> 830aa999
-
-            uint256 commissionRate = rewardsStaking.getCommissionRate(indexer);
-            uint256 commission = MathUtil.mulDiv(commissionRate, rewardInfo.eraReward, PER_MILL);
-
-<<<<<<< HEAD
-            info[indexer].accSQTPerStake += MathUtil.mulDiv(rewardInfo.eraReward - commission, PER_TRILL, totalStake);
-            IERC20(settings.getSQToken()).safeTransfer(indexer, commission);
-
-            emit DistributeRewards(indexer, rewardInfo.lastClaimEra, commission);
-
-            IPermissionedExchange exchange = IPermissionedExchange(settings.getPermissionedExchange());
-            exchange.addQuota(settings.getSQToken(), indexer, commission);
-        }
-        return rewardInfo.lastClaimEra;
-=======
-            emit StakeChanged(_indexer, _indexer, newDelegation);
-            emit ICRChanged(_indexer, newCommissionRate);
-            emit SettledEraUpdated(_indexer, currentEra - 1);
-        } else {
-            require(_collectAndDistributeRewards(currentEra, _indexer) == currentEra - 1, 'Unless collect at last era');
-            require(_checkAndReflectSettlement(currentEra, _indexer, rewardInfo.lastClaimEra), 'Need apply pending');
-            if (!_pendingStakeChange(_indexer, _source)) {
-                pendingStakers[_indexer][pendingStakeChangeLength[_indexer]] = _source;
-                pendingStakerNos[_indexer][_source] = pendingStakeChangeLength[_indexer];
-                pendingStakeChangeLength[_indexer]++;
-            }
-        }
-    }
-
-    /**
-     * @dev Callback method of stake change, called by Staking contract when
-     * Indexers try to change commitionRate.
-     * Update commitionRate info stored in contract states with Staking contract,
-     * and wait to apply at two Eras later.
-     * Last era's reward need to be collected before this can pass.
-     */
-    function onICRChange(address indexer, uint256 startEra) external {
-        require(msg.sender == settings.getStaking(), 'Only Staking');
-        uint256 currentEra = _getCurrentEra();
-        require(startEra > currentEra, 'Too early');
-        require(_collectAndDistributeRewards(currentEra, indexer) == currentEra - 1, 'Unless collect at last era');
-        require(_checkAndReflectSettlement(currentEra, indexer, info[indexer].lastClaimEra), 'Need apply pending');
-        pendingCommissionRateChange[indexer] = startEra;
-    }
-
-    /**
-     * @dev Apply the stake change and calaulate the new rewardDebt for staker.
-     */
-    function applyStakeChange(address indexer, address staker) public {
-        uint256 currentEra = _getCurrentEra();
-        uint256 lastClaimEra = info[indexer].lastClaimEra;
-        require(_pendingStakeChange(indexer, staker), 'No pending');
-        require(lastSettledEra[indexer] < lastClaimEra, 'Rewards not collected');
-        IRewardsPool rewardsPool = IRewardsPool(settings.getRewardsPool());
-        require(rewardsPool.isClaimed(lastClaimEra, indexer), 'Rewards Pool not collected');
-
-        claimFrom(indexer, staker);
-
-        // run hook for delegation change
-        IStaking staking = IStaking(settings.getStaking());
-        uint256 newDelegation = staking.getAfterDelegationAmount(staker, indexer);
-        delegation[staker][indexer] = newDelegation;
-
-        info[indexer].rewardDebt[staker] = MathUtil.mulDiv(newDelegation, info[indexer].accSQTPerStake, PER_TRILL);
-
-        // Remove the pending stake change of the staker.
-        uint256 stakerIndex = pendingStakerNos[indexer][staker];
-        pendingStakers[indexer][stakerIndex] = address(0x00);
-        address lastStaker = pendingStakers[indexer][pendingStakeChangeLength[indexer] - 1];
-        pendingStakers[indexer][stakerIndex] = lastStaker;
-        pendingStakerNos[indexer][lastStaker] = stakerIndex;
-        pendingStakeChangeLength[indexer]--;
-
-        _updateTotalStakingAmount(staking, indexer, currentEra);
-        emit StakeChanged(indexer, staker, newDelegation);
-    }
-
-    /**
-     * @dev Apply the CommissionRate change and update the commissionRates stored in contract states.
-     */
-    function applyICRChange(address indexer) public {
-        uint256 currentEra = _getCurrentEra();
-        require(pendingCommissionRateChange[indexer] != 0 && pendingCommissionRateChange[indexer] <= currentEra, 'No pending');
-        require(lastSettledEra[indexer] < info[indexer].lastClaimEra, 'Rewards not collected');
-
-        IStaking staking = IStaking(settings.getStaking());
-        uint256 newCommissionRate = staking.getCommissionRate(indexer);
-        commissionRates[indexer] = newCommissionRate;
-        pendingCommissionRateChange[indexer] = 0;
-        _updateTotalStakingAmount(staking, indexer, currentEra);
-        emit ICRChanged(indexer, newCommissionRate);
->>>>>>> 830aa999
-    }
-
-    /**
      * @dev Claim rewards of msg.sender for specific indexer.
      */
     function claim(address indexer) public {
@@ -501,49 +342,9 @@
 
     /**
      * @dev extract for reuse emit RewardsChanged event
-<<<<<<< HEAD
      */
     function _emitRewardsChangedEvent(address indexer, uint256 eraNumber, RewardInfo storage rewardInfo) private {
         emit RewardsChanged(indexer, eraNumber, rewardInfo.eraRewardAddTable[eraNumber], rewardInfo.eraRewardRemoveTable[eraNumber]);
-=======
-     */
-    function _emitRewardsChangedEvent(address indexer, uint256 eraNumber, RewardInfo storage rewardInfo) private {
-        emit RewardsChanged(indexer, eraNumber, rewardInfo.eraRewardAddTable[eraNumber], rewardInfo.eraRewardRemoveTable[eraNumber]);
-    }
-
-    /**
-     * @dev Update the totalStakingAmount of the indexer with the state from Staking contract.
-     * Called when applyStakeChange or applyICRChange.
-     * @param staking Staking contract interface
-     * @param indexer Indexer address
-     * @param currentEra Current Era number
-     */
-    function _updateTotalStakingAmount(IStaking staking, address indexer, uint256 currentEra) private {
-        if (_checkAndReflectSettlement(currentEra, indexer, info[indexer].lastClaimEra)) {
-            totalStakingAmount[indexer] = staking.getTotalStakingAmount(indexer);
-        }
-    }
-
-    /**
-     * @dev Check if the previous Era has been settled, also update lastSettledEra.
-     * Require to be true when someone try to claimRewards() or onStakeChangeRequested().
-     */
-    function _checkAndReflectSettlement(uint256 currentEra, address indexer, uint256 lastClaimEra) private returns (bool) {
-        if (lastSettledEra[indexer] == currentEra - 1) {
-            return true;
-        }
-        if (pendingStakeChangeLength[indexer] == 0 && pendingCommissionRateChange[indexer] == 0) {
-            lastSettledEra[indexer] = currentEra - 1;
-            emit SettledEraUpdated(indexer, currentEra - 1);
-            return true;
-        }
-        if (pendingStakeChangeLength[indexer] == 0 && pendingCommissionRateChange[indexer] - 1 > lastClaimEra) {
-            lastSettledEra[indexer] = lastClaimEra;
-            emit SettledEraUpdated(indexer, lastClaimEra);
-            return true;
-        }
-        return false;
->>>>>>> 830aa999
     }
 
     /**
@@ -554,24 +355,11 @@
         return eraManager.safeUpdateAndGetEra();
     }
 
-<<<<<<< HEAD
     // -- Views --
     function userRewards(address indexer, address user) public view returns (uint256) {
         IRewardsStaking rewardsStaking = IRewardsStaking(settings.getRewardsStaking());
         uint256 delegationAmount = rewardsStaking.getDelegationAmount(user, indexer);
 
-=======
-    /**
-     * @dev Check whether the indexer has pending stake changes for the staker.
-     */
-    function _pendingStakeChange(address _indexer, address _staker) private view returns (bool) {
-        return pendingStakers[_indexer][pendingStakerNos[_indexer][_staker]] == _staker;
-    }
-
-    // -- Views --
-    function userRewards(address indexer, address user) public view returns (uint256) {
-        uint256 delegationAmount = delegation[user][indexer];
->>>>>>> 830aa999
         return MathUtil.mulDiv(delegationAmount, info[indexer].accSQTPerStake, PER_TRILL) - info[indexer].rewardDebt[user];
     }
 
@@ -582,44 +370,9 @@
 
     function getRewardAddTable(address indexer, uint256 era) public view returns (uint256) {
         return info[indexer].eraRewardAddTable[era];
-<<<<<<< HEAD
     }
 
     function getRewardRemoveTable(address indexer, uint256 era) public view returns (uint256) {
         return info[indexer].eraRewardRemoveTable[era];
-=======
-    }
-
-    function getRewardRemoveTable(address indexer, uint256 era) public view returns (uint256) {
-        return info[indexer].eraRewardRemoveTable[era];
-    }
-
-    function getTotalStakingAmount(address indexer) public view returns (uint256) {
-        return totalStakingAmount[indexer];
-    }
-
-    function getLastSettledEra(address indexer) public view returns (uint256) {
-        return lastSettledEra[indexer];
-    }
-
-    function getCommissionRateChangedEra(address indexer) public view returns (uint256) {
-        return pendingCommissionRateChange[indexer];
-    }
-
-    function getDelegationAmount(address source, address indexer) public view returns (uint256) {
-        return delegation[source][indexer];
-    }
-
-    function getPendingStakeChangeLength(address indexer) public view returns (uint256) {
-        return pendingStakeChangeLength[indexer];
-    }
-
-    function getPendingStaker(address indexer, uint256 i) public view returns (address) {
-        return pendingStakers[indexer][i];
-    }
-
-    function getCommissionRate(address indexer) public view returns (uint256) {
-        return commissionRates[indexer];
->>>>>>> 830aa999
     }
 }