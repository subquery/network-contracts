--- conflicted
+++ resolved
@@ -4,23 +4,22 @@
 pragma solidity 0.8.15;
 
 interface ISettings {
-    function setAllAddresses(
-        address _sqToken,
-        address _staking,
+    function setProjectAddresses(
         address _indexerRegistry,
         address _queryRegistry,
         address _eraManager,
         address _planManager,
-        address _serviceAgreementRegistry,
+        address _serviceAgreementRegistry
+    ) external;
+
+    function setTokenAddresses(
+        address _sqToken,
+        address _staking,
         address _rewardsDistributer,
-<<<<<<< HEAD
+        address _rewardsPool,
+        address _rewardsHelper,
         address _inflationController,
         address _vesting
-=======
-        address _rewardsPool,
-        address _rewardsHelper,
-        address _inflationController
->>>>>>> 87c974a1
     ) external;
 
     function setSQToken(address _sqToken) external;
