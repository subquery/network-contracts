--- conflicted
+++ resolved
@@ -13,13 +13,9 @@
         address _planManager,
         address _serviceAgreementRegistry,
         address _rewardsDistributer,
-<<<<<<< HEAD
-        address _inflationController,
         address _rewardsPool
-=======
         address _rewardsHelper,
         address _inflationController
->>>>>>> 278764f2
     ) external;
 
     function setSQToken(address _sqToken) external;
@@ -52,15 +48,13 @@
 
     function getRewardsDistributer() external view returns (address);
 
-<<<<<<< HEAD
     function setRewardsPool(address _rewardsPool) external;
 
     function getRewardsPool() external view returns (address);
-=======
+
     function setRewardsHelper(address _rewardsHelper) external;
 
     function getRewardsHelper() external view returns (address);
->>>>>>> 278764f2
 
     function setInflationController(address _inflationController) external;
 
