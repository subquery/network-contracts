// Copyright (C) 2020-2022 SubQuery Pte Ltd authors & contributors
// SPDX-License-Identifier: GPL-3.0-or-later

pragma solidity 0.8.15;

interface ISettings {
    function setAllAddresses(
        address _sqToken,
        address _staking,
        address _indexerRegistry,
        address _queryRegistry,
        address _eraManager,
        address _planManager,
        address _serviceAgreementRegistry,
        address _rewardsDistributer,
<<<<<<< HEAD
        address _inflationController,
        address _vesting
=======
        address _rewardsPool,
        address _rewardsHelper,
        address _inflationController
>>>>>>> 2b635a8b
    ) external;

    function setSQToken(address _sqToken) external;

    function getSQToken() external view returns (address);

    function setStaking(address _staking) external;

    function getStaking() external view returns (address);

    function setIndexerRegistry(address _indexerRegistry) external;

    function getIndexerRegistry() external view returns (address);

    function setQueryRegistry(address _queryRegistry) external;

    function getQueryRegistry() external view returns (address);

    function setEraManager(address _eraManager) external;

    function getEraManager() external view returns (address);

    function setPlanManager(address _planManager) external;

    function getPlanManager() external view returns (address);

    function setServiceAgreementRegistry(address _serviceAgreementRegistry) external;

    function getServiceAgreementRegistry() external view returns (address);

    function setRewardsDistributer(address _rewardsDistributer) external;

    function getRewardsDistributer() external view returns (address);

    function setRewardsPool(address _rewardsPool) external;

    function getRewardsPool() external view returns (address);

    function setRewardsHelper(address _rewardsHelper) external;

    function getRewardsHelper() external view returns (address);

    function setInflationController(address _inflationController) external;

    function getInflationController() external view returns (address);

    function setVesting(address _vesting) external;

    function getVesting() external view returns (address);
}<|MERGE_RESOLUTION|>--- conflicted
+++ resolved
@@ -13,14 +13,10 @@
         address _planManager,
         address _serviceAgreementRegistry,
         address _rewardsDistributer,
-<<<<<<< HEAD
+        address _rewardsPool,
+        address _rewardsHelper,
         address _inflationController,
         address _vesting
-=======
-        address _rewardsPool,
-        address _rewardsHelper,
-        address _inflationController
->>>>>>> 2b635a8b
     ) external;
 
     function setSQToken(address _sqToken) external;
