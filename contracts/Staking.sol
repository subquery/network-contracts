// Copyright (C) 2020-2022 SubQuery Pte Ltd authors & contributors
// SPDX-License-Identifier: GPL-3.0-or-later

pragma solidity ^0.8.10;

import '@openzeppelin/contracts/token/ERC20/IERC20.sol';
import '@openzeppelin/contracts/token/ERC20/utils/SafeERC20.sol';
import '@openzeppelin/contracts-upgradeable/access/OwnableUpgradeable.sol';
import '@openzeppelin/contracts-upgradeable/proxy/utils/Initializable.sol';

import './interfaces/IStaking.sol';
import './interfaces/ISettings.sol';
import './interfaces/IEraManager.sol';
import './interfaces/IRewardsDistributer.sol';
import './interfaces/IIndexerRegistry.sol';
import './interfaces/ISQToken.sol';
import './Constants.sol';
import './MathUtil.sol';

/**
 * @title Staking Contract
 * @dev
 * ## Overview
 * The Staking contract hold and track the changes of all staked SQT Token, It provides entry for the indexers and delegators to
 * stake/unstake, delegate/undelegate to available Indexers and withdraw their SQT Token. It also track the changes of the commission rate of each
 * Indexer and make these changes always applied at two Eras later. We design this to allow time for the delegators
 * to consider their delegation when an Indxer changes the commission rate.
 *
 * ## Terminology
 * stake -- Indexers must stake SQT Token to themself and not less than the minimumStakingAmount we set in IndexerRegistry contract
 * delegate -- Delegators can delegate SQT Token to any indexer to share Indexer‘s Rewards.
 * total staked amount -- indexer's stake amount + total delegate amount.
 * The Indexer staked amount effects its max acceptable delegation amount.
 * The total staked amount of an Indexer effects the maximum reward it can earn in an Era.
 *
 * ## Detail
 * Since The change of stake or delegate amount and commission rate affects the rewards distribution. So when
 * users make these changes, we call onStakeChange()/onICRChnage() from rewardsDistributer contract to notify it to
 * apply these changes for future distribution.
 * In our design rewardsDistributer contract apply the first stake change and commission rate change immediately when
 * an Indexer make registration. Later on all the stake change apply at next Era, commission rate apply at two Eras later.
 *
 * Since Indexers need to stake SQT Token at registration and the staked amount effects its max acceptable delegation amount.
 * So the implementation of stake() is diffrernt with delegate().
 * - stake() is for Indexers to stake on themself. There has no stake amount limitation.
 * - delegate() is for delegators to delegate on an indexer and need to consider the indexer's delegation limitation.
 *
 * Also in this contarct we has two entries to set commission rate for indexers.
 * setInitialCommissionRate() is called by IndexrRegister contract when indexer register, this change need to take effect immediately.
 * setCommissionRate() is called by Indexers to set their commission rate, and will be take effect after two Eras.
 *
 * Since Indexer must keep the minimumStakingAmount, so the implementation of unstake() also different with undelegate().
 * - unstake() is for Indexers to unstake their staking token. An indexer can not unstake all the token unless the indexer unregister from the network.
 * Indexer need to keep the minimumStakingAmount staked on itself when it unstake.
 * - undelegate() is for delegator to undelegate from an Indexer can be called by Delegators.
 * Delegators can undelegate all their delegated tokens at one time.
 * Tokens will transfer to user's account after the lockPeriod when users apply withdraw.
 * Every widthdraw will cost a fix rate fees(unbondFeeRate), and these fees will be burned.
 */
contract Staking is IStaking, Initializable, OwnableUpgradeable, Constants {
    using SafeERC20 for IERC20;
    using MathUtil for uint256;

    // -- Data --

    /**
     * @dev Total staking amount information. One per Indexer.
     * Stake amount change need to be applied at next Era.
     */
    struct StakingAmount {
        uint256 era; //last update era
        uint256 valueAt; //value at the era
        uint256 valueAfter; //value to be refresed from next era
    }

    /**
     * @dev Unbond amount information. One per request per Delegator.
     * Delegator can withdraw the unbond amount after the lockPeriod.
     */
    struct UnbondAmount {
        address indexer;
        uint256 amount; //pending unbonding amount
        uint256 startTime; //unbond start time
    }

    /**
     * @dev Commission rate information. One per Indexer.
     * Commission rate change need to be applied at the Era after next Era.
     */
    struct CommissionRate {
        uint256 era; //last update era
        uint256 valueAt; //value at the era
        uint256 valueAfter; //value to be refresed from next era
    }

    // -- Storage --

    ISettings public settings;
    /**
     * The ratio of total stake amount to indexer self stake amount to limit the
     * total delegation amount. Initial value is set to 10, which means the total
     * stake amount cannot exceed 10 times the indexer self stake amount.
     */
    uint256 public indexerLeverageLimit;
    //The rate of token burn when withdraw.
    uint256 public unbondFeeRate;
    //Lock period for withdraw, timestamp unit
    uint256 public lockPeriod;
    //Number of registered indexers.
    uint256 public indexerLength;
    //Staking address by indexer number.
    mapping(uint256 => address) public indexers;
    //Indexer number by staking address.
    mapping(address => uint256) public indexerNo;
    //Staking amount per indexer address.
    mapping(address => StakingAmount) totalStakingAmount;
    //delegator address -> unbond request index -> amount&startTime
    mapping(address => mapping(uint256 => UnbondAmount)) public unbondingAmount;
    //delegator address -> length of unbond requests
    mapping(address => uint256) public unbondingLength;
    //delegator address -> length of widthdrawn requests
    mapping(address => uint256) public withdrawnLength;
    //active delegation from delegator to indexer, delegator->indexer->amount
<<<<<<< HEAD
    mapping(address => mapping(address => StakingAmount)) public delegation;
=======
    mapping(address => mapping(address => StakingAmount)) delegation;
    //each delegator total locked amount, delegator->amount
    //lockedAmount include stakedAmount + amount in locked period
    mapping(address => uint256) public lockedAmount;
>>>>>>> fd2625b7
    //actively staking indexers by delegator
    mapping(address => mapping(uint256 => address)) public stakingIndexers;
    //delegating indexer number by delegator and indexer
    mapping(address => mapping(address => uint256)) public stakingIndexerNos;
    //staking indexer lengths
    mapping(address => uint256) public stakingIndexerLengths;
    //delegation tax rate per indexer
    mapping(address => CommissionRate) commissionRates;

    // -- Events --

    /**
     * @dev Emitted when stake to an Indexer.
     */
    event DelegationAdded(address indexed source, address indexed indexer, uint256 amount);
    /**
     * @dev Emitted when unstake to an Indexer.
     */
    event DelegationRemoved(address indexed source, address indexed indexer, uint256 amount);
    /**
     * @dev Emitted when request unbond.
     */
    event UnbondRequested(address indexed source, address indexed indexer, uint256 amount, uint256 index);
    /**
     * @dev Emitted when request withdraw.
     */
    event UnbondWithdrawn(address indexed source, uint256 amount, uint256 index);
    /**
     * @dev Emitted when Indexer set their commissionRate.
     */
    event SetCommissionRate(address indexed indexer, uint256 amount);

    /**
     * @dev Initialize this contract.
     */
    function initialize(uint256 _lockPeriod, ISettings _settings) external initializer {
        __Ownable_init();

        indexerLeverageLimit = 10;
        unbondFeeRate = 1e3;

        lockPeriod = _lockPeriod;
        settings = _settings;
    }

    function setSettings(ISettings _settings) external onlyOwner {
        settings = _settings;
    }

    function setLockPeriod(uint256 _lockPeriod) external onlyOwner {
        lockPeriod = _lockPeriod;
    }

    function setIndexerLeverageLimit(uint256 _indexerLeverageLimit) external onlyOwner {
        indexerLeverageLimit = _indexerLeverageLimit;
    }

    function setUnbondFeeRateBP(uint256 _unbondFeeRate) external onlyOwner {
        require(_unbondFeeRate < PER_MILL, 'invaild unbondFeeRate');
        unbondFeeRate = _unbondFeeRate;
    }

    /**
     * @dev Set initial commissionRate only called by indexerRegistry contract,
     * when indexer do registration. The commissionRate need to apply at once.
     */
    function setInitialCommissionRate(address indexer, uint256 rate) public {
        require(msg.sender == settings.getIndexerRegistry(), 'Caller is not indexerRegistry');
        IRewardsDistributer rewardDistributer = IRewardsDistributer(settings.getRewardsDistributer());
        require(rewardDistributer.getTotalStakingAmount(indexer) == 0, 'Last registry not settled');
        require(rate <= PER_MILL, 'Invalid commission rate');
        IEraManager eraManager = IEraManager(settings.getEraManager());
        uint256 eraNumber = eraManager.safeUpdateAndGetEra();
        commissionRates[indexer] = CommissionRate(eraNumber, rate, rate);

        emit SetCommissionRate(indexer, rate);
    }

    /**
     * @dev Set commissionRate only called by Indexer.
     * The commissionRate need to apply at two Eras after.
     */
    function setCommissionRate(uint256 rate) public {
        IIndexerRegistry indexerRegistry = IIndexerRegistry(settings.getIndexerRegistry());
        IRewardsDistributer rewardsDistributer = IRewardsDistributer(settings.getRewardsDistributer());
        require(indexerRegistry.isIndexer(msg.sender), 'Not an indexer');
        require(rate <= PER_MILL, 'Invalid commission rate');
        IEraManager eraManager = IEraManager(settings.getEraManager());
        uint256 eraNumber = eraManager.safeUpdateAndGetEra();
        rewardsDistributer.onICRChange(msg.sender, eraNumber + 2);
        CommissionRate storage commissionRate = commissionRates[msg.sender];
        if (commissionRate.era < eraNumber) {
            commissionRate.era = eraNumber;
            commissionRate.valueAt = commissionRate.valueAfter;
        }
        commissionRate.valueAfter = rate;

        emit SetCommissionRate(msg.sender, rate);
    }

    /**
     * @dev when Era update if valueAfter is the effective value, swap it to valueAt,
     * so later on we can update valueAfter without change current value
     * require it idempotent.
     */
    function reflectEraUpdate(address _source, address _indexer) public {
        IEraManager eraManager = IEraManager(settings.getEraManager());
        uint256 eraNumber = eraManager.safeUpdateAndGetEra();
        _reflectEraUpdate(eraNumber, _source, _indexer);
    }

    function _reflectEraUpdate(
        uint256 eraNumber,
        address _source,
        address _indexer
    ) private {
        _reflectStakingAmount(eraNumber, delegation[_source][_indexer]);
        _reflectStakingAmount(eraNumber, totalStakingAmount[_indexer]);
    }

    function _reflectStakingAmount(uint256 eraNumber, StakingAmount storage stakeAmount) private {
        if (stakeAmount.era < eraNumber) {
            stakeAmount.era = eraNumber;
            stakeAmount.valueAt = stakeAmount.valueAfter;
        }
    }

    function _checkDelegateLimitation(address _indexer, uint256 _amount) private view {
        require(
            delegation[_indexer][_indexer].valueAfter * indexerLeverageLimit >=
                totalStakingAmount[_indexer].valueAfter + _amount,
            'Delegation limitation reached'
        );
    }

    function _addDelegation(
        address _source,
        address _indexer,
        uint256 _amount
    ) internal {
        require(_amount > 0, 'invaild delegation amount');
        if (_isEmptyDelegation(_source, _indexer)) {
            stakingIndexerNos[_source][_indexer] = stakingIndexerLengths[_source];
            stakingIndexers[_source][stakingIndexerLengths[_source]] = _indexer;
            stakingIndexerLengths[_source]++;
        }
        // first stake from indexer
        bool firstStake = _isEmptyDelegation(_indexer, _indexer) &&
            totalStakingAmount[_indexer].valueAt == 0 &&
            totalStakingAmount[_indexer].valueAfter == 0;
        if (firstStake) {
            require(_source == _indexer, 'can not delegate to non-indexer');
            delegation[_source][_indexer].valueAt = _amount;
            totalStakingAmount[_indexer].valueAt = _amount;
            delegation[_source][_indexer].valueAfter = _amount;
            totalStakingAmount[_indexer].valueAfter = _amount;
        } else {
            delegation[_source][_indexer].valueAfter += _amount;
            totalStakingAmount[_indexer].valueAfter += _amount;
        }
        lockedAmount[_source] += _amount;
        _onDelegationChange(_source, _indexer);

        emit DelegationAdded(_source, _indexer, _amount);
    }

    function _delegateToIndexer(
        address _source,
        address _indexer,
        uint256 _amount
    ) internal {
        IERC20(settings.getSQToken()).safeTransferFrom(_source, address(this), _amount);

        _addDelegation(_source, _indexer, _amount);
    }

    /**
     * @dev Indexers stake to themself.
     * The caller can be either an existing indexer or IndexerRegistry contract. The staking change will be applied immediately if the caller is IndexerRegistry.
     */
    function stake(address _indexer, uint256 _amount) external override {
        reflectEraUpdate(_indexer, _indexer);
        if (_isEmptyDelegation(_indexer, _indexer)) {
            require(msg.sender == settings.getIndexerRegistry(), 'Caller is not indexerRegistry');
            indexers[indexerLength] = _indexer;
            indexerNo[_indexer] = indexerLength;
            indexerLength++;
        } else {
            require(msg.sender == _indexer, 'only indexer allowed');
        }
        _delegateToIndexer(_indexer, _indexer, _amount);
    }

    /**
     * @dev Delegator stake to Indexer, Indexer cannot call this.
     */
    function delegate(address _indexer, uint256 _amount) external override {
        require(msg.sender != _indexer, 'indexer not allowed');
        reflectEraUpdate(msg.sender, _indexer);
        // delegation limit should not exceed
        _checkDelegateLimitation(_indexer, _amount);
        _delegateToIndexer(msg.sender, _indexer, _amount);
    }

    function _removeDelegation(
        address _source,
        address _indexer,
        uint256 _amount
    ) internal {
        require(_amount > 0, 'invaild amount');
        require(delegation[_source][_indexer].valueAfter >= _amount, 'invaild amount');

        delegation[_source][_indexer].valueAfter -= _amount;
        totalStakingAmount[_indexer].valueAfter -= _amount;

        _onDelegationChange(_source, _indexer);

        emit DelegationRemoved(_source, _indexer, _amount);
    }

    /**
     * @dev When the delegation change nodify rewardsDistributer to deal with the change.
     */
    function _onDelegationChange(address _source, address _indexer) internal {
        IRewardsDistributer rewardsDistributer = IRewardsDistributer(settings.getRewardsDistributer());
        rewardsDistributer.onStakeChange(_indexer, _source);
    }

    /**
     * @dev Allow delegator transfer their delegation from an indexer to another.
     * Indexer's self delegations are not allow to redelegate.
     */
    function redelegate(
        address from_indexer,
        address to_indexer,
        uint256 _amount
    ) external override {
        address _source = msg.sender;

        require(from_indexer != msg.sender, 'indexer cannot redelegate');

        // delegation limit should not exceed
        _checkDelegateLimitation(to_indexer, _amount);

        IEraManager eraManager = IEraManager(settings.getEraManager());
        uint256 eraNumber = eraManager.safeUpdateAndGetEra();
        _reflectEraUpdate(eraNumber, _source, from_indexer);
        _removeDelegation(_source, from_indexer, _amount);
        _reflectEraUpdate(eraNumber, _source, to_indexer);
        _addDelegation(_source, to_indexer, _amount);
    }

    function _startUnbond(
        address _source,
        address _indexer,
        uint256 _amount
    ) internal {
        _removeDelegation(_source, _indexer, _amount);

        uint256 index = unbondingLength[_source];
        unbondingAmount[_source][index].amount = _amount;
        unbondingAmount[_source][index].startTime = block.timestamp;
        unbondingAmount[_source][index].indexer = _indexer;
        unbondingLength[_source]++;

        emit UnbondRequested(_source, _indexer, _amount, index);
    }

    function cancelUnbonding(uint256 unbondReqId) external {
        require(unbondReqId >= withdrawnLength[msg.sender], 'already withdrawed');
        UnbondAmount memory unbond = unbondingAmount[msg.sender][unbondReqId];
        require(unbond.amount > 0, 'invalid unbond request');
        IIndexerRegistry indexerRegistry = IIndexerRegistry(settings.getIndexerRegistry());
        require(indexerRegistry.isIndexer(unbond.indexer), 'indexer unregistered');

        delete unbondingAmount[msg.sender][unbondReqId];
        if (msg.sender != unbond.indexer) {
            _checkDelegateLimitation(unbond.indexer, unbond.amount);
        }
        _addDelegation(msg.sender, unbond.indexer, unbond.amount);
    }

    /**
     * @dev Unstake Indexer's self delegation. When this is called by indexer,
     * the existential amount should be greater than minimum staking amount
     * If the caller is from IndexerRegistry, this function will unstake all the staking token for the indexer.
     */
    function unstake(address _indexer, uint256 _amount) external override {
        reflectEraUpdate(_indexer, _indexer);
        if (msg.sender == settings.getIndexerRegistry()) {
            indexers[indexerNo[_indexer]] = indexers[indexerLength - 1];
            indexerNo[indexers[indexerLength - 1]] = indexerNo[_indexer];
            indexerLength--;
        } else {
            require(msg.sender == _indexer, 'invaild caller');
            require(
                this.getDelegationAmount(_indexer, _indexer) - _amount >
                    IIndexerRegistry(settings.getIndexerRegistry()).minimumStakingAmount(),
                'invaild unstaked amount'
            );
        }
        _startUnbond(_indexer, _indexer, _amount);
    }

    /**
     * @dev Request a unbond from an indexer for specific amount.
     */
    function undelegate(address _indexer, uint256 _amount) external override {
        // check if called by an indexer
        require(_indexer != msg.sender, 'invaild caller');
        reflectEraUpdate(msg.sender, _indexer);
        _startUnbond(msg.sender, _indexer, _amount);
    }

    /**
     * @dev Withdraw a single request.
     * burn the withdrawn fees and transfer the rest to delegator.
     */
    function _withdrawARequest(uint256 _index) internal {
        // burn specific percentage
        uint256 amount = unbondingAmount[msg.sender][_index].amount;
        uint256 burnAmount = MathUtil.mulDiv(unbondFeeRate, amount, PER_MILL);
        uint256 availableAmount = amount - burnAmount;

        address SQToken = settings.getSQToken();
        ISQToken(SQToken).burn(burnAmount);
        IERC20(SQToken).safeTransfer(msg.sender, availableAmount);

        lockedAmount[msg.sender] -= amount;

        withdrawnLength[msg.sender]++;

        emit UnbondWithdrawn(msg.sender, availableAmount, _index);
    }

    /**
     * @dev Withdraw max 10 mature unbond requests from an indexer.
     * Each withdraw need to exceed lockPeriod.
     */
    function widthdraw() external override {
        uint256 withdrawingLength = unbondingLength[msg.sender] - withdrawnLength[msg.sender];
        require(withdrawingLength > 0, 'Nothing withdraw');

        // withdraw the max top 10 requests
        if (withdrawingLength > 10) {
            withdrawingLength = 10;
        }

        uint256 time;
        uint256 latestWithdrawnLength = withdrawnLength[msg.sender];
        for (uint256 i = latestWithdrawnLength; i < latestWithdrawnLength + withdrawingLength; i++) {
            time = block.timestamp - unbondingAmount[msg.sender][i].startTime;
            if (time < lockPeriod) {
                break;
            }
            if (time == block.timestamp) {
                withdrawnLength[msg.sender]++;
                break;
            }

            _withdrawARequest(i);
        }
    }

    // -- Views --

    function _isEmptyDelegation(address _source, address _indexer) internal view returns (bool) {
        return delegation[_source][_indexer].valueAt == 0 && delegation[_source][_indexer].valueAfter == 0;
    }

    function _parseStakingAmount(StakingAmount memory amount) internal view returns (uint256) {
        IEraManager eraManager = IEraManager(settings.getEraManager());
        uint256 eraNumber = eraManager.eraNumber();
        if (amount.era < eraNumber) {
            return amount.valueAfter;
        }
        return amount.valueAt;
    }

    function getTotalEffectiveStake(address _indexer) external view override returns (uint256) {
        uint256 effectiveStake = _parseStakingAmount(totalStakingAmount[_indexer]);
        uint256 selfDelegation = _parseStakingAmount(delegation[_indexer][_indexer]);
        if (effectiveStake > selfDelegation * indexerLeverageLimit) {
            effectiveStake = selfDelegation * indexerLeverageLimit;
        }
        return effectiveStake;
    }

    function getTotalStakingAmount(address _indexer) external view override returns (uint256) {
        return _parseStakingAmount(totalStakingAmount[_indexer]);
    }

    function getDelegationAmount(address _source, address _indexer) external view override returns (uint256) {
        return delegation[_source][_indexer].valueAfter;
    }

    function getUnbondingAmounts(address _source) external view returns (UnbondAmount[] memory) {
        uint256 withdrawingLength = unbondingLength[_source] - withdrawnLength[_source];
        UnbondAmount[] memory unbondAmounts = new UnbondAmount[](withdrawingLength);

        uint256 i;
        uint256 latestWithdrawnLength = withdrawnLength[_source];
        for (uint256 j = latestWithdrawnLength; j < latestWithdrawnLength + withdrawingLength; j++) {
            unbondAmounts[i] = unbondingAmount[_source][j];
            i++;
        }

        return unbondAmounts;
    }

    function getCommissionRate(address indexer) external view returns (uint256) {
        IEraManager eraManager = IEraManager(settings.getEraManager());
        uint256 eraNumber = eraManager.eraNumber();
        CommissionRate memory commissionRate = commissionRates[indexer];
        if (commissionRate.era < eraNumber - 1) {
            return commissionRate.valueAfter;
        } else {
            return commissionRate.valueAt;
        }
    }
}<|MERGE_RESOLUTION|>--- conflicted
+++ resolved
@@ -121,14 +121,10 @@
     //delegator address -> length of widthdrawn requests
     mapping(address => uint256) public withdrawnLength;
     //active delegation from delegator to indexer, delegator->indexer->amount
-<<<<<<< HEAD
     mapping(address => mapping(address => StakingAmount)) public delegation;
-=======
-    mapping(address => mapping(address => StakingAmount)) delegation;
     //each delegator total locked amount, delegator->amount
     //lockedAmount include stakedAmount + amount in locked period
     mapping(address => uint256) public lockedAmount;
->>>>>>> fd2625b7
     //actively staking indexers by delegator
     mapping(address => mapping(uint256 => address)) public stakingIndexers;
     //delegating indexer number by delegator and indexer
