--- conflicted
+++ resolved
@@ -4,7 +4,6 @@
 
 export const CURRENT_NETWORK = 'testnet';
 
-<<<<<<< HEAD
 export const networks: { [key in PlatformNetwork]: Network } = {
   ethereum: {
     chainId: '0x1',
@@ -93,70 +92,6 @@
       name: '',
       symbol: '',
       decimals: 18
-=======
-export const networks: { [key in SubqueryNetwork]: Network } = {
-    mainnet:{
-        chainId: '0x89',
-        chainName: 'Polygon',
-        rpcUrls: [
-            'https://polygon-rpc.com/'
-        ],
-        iconUrls: [
-          'https://icons.llamao.fi/icons/chains/rsz_polygon.jpg'
-        ],
-        blockExplorerUrls: ['https://polygonscan.com/'],
-        nativeCurrency: {
-          name: 'Matic Token',
-          symbol: 'MATIC',
-          decimals: 18
-        }
-    },
-    kepler: {
-        chainId: '0x89',
-        chainName: 'Polygon',
-        rpcUrls: [
-            'https://polygon-rpc.com'
-        ],
-        iconUrls: [
-          'https://icons.llamao.fi/icons/chains/rsz_polygon.jpg'
-        ],
-        blockExplorerUrls: ['https://polygonscan.com/'],
-        nativeCurrency: {
-          name: 'Matic Token',
-          symbol: 'MATIC',
-          decimals: 18
-        }
-    },
-    testnet: {
-        chainId: '0x13881',
-        chainName: 'Mumbai',
-        rpcUrls: [
-            'https://rpc.ankr.com/polygon_mumbai',
-        ],
-        iconUrls: [
-          'https://icons.llamao.fi/icons/chains/rsz_polygon.jpg'
-        ],
-        blockExplorerUrls: ['https://mumbai.polygonscan.com/'],
-        nativeCurrency: {
-          name: 'Matic Token',
-          symbol: 'MATIC',
-          decimals: 18
-        }
-    },
-    local: {
-        chainId: '0x7A69',
-        chainName: 'Hardhat',
-        rpcUrls: [
-            'http://127.0.0.1:8545'
-        ],
-        iconUrls: [],
-        blockExplorerUrls: [''],
-        nativeCurrency: {
-          name: '',
-          symbol: '',
-          decimals: 18
-        }
->>>>>>> 7ae7cde8
     }
   }
 }