--- conflicted
+++ resolved
@@ -1,10 +1,7 @@
 import {Network, NetworkPair, SubqueryNetwork} from './types';
-
-type PlatformNetwork = 'ethereum' | 'ethereum-goerli' | 'polygon' | 'mumbai' | 'base-goerli' | 'local';
 
 export const CURRENT_NETWORK = 'testnet';
 
-<<<<<<< HEAD
 export const networks: { [key in SubqueryNetwork]: NetworkPair } = {
     mainnet:{
         root: {
@@ -38,55 +35,6 @@
             }
         }
     },
-    // kepler: {
-    //     chainId: '0x89',
-    //     chainName: 'Polygon',
-    //     rpcUrls: [
-    //         'https://polygon.api.onfinality.io/rpc?apikey=e7acc294-c859-48ed-a742-5aadf0a084b9',
-    //         'https://polygon-rpc.com'
-    //     ],
-    //     iconUrls: [
-    //       'https://icons.llamao.fi/icons/chains/rsz_polygon.jpg'
-    //     ],
-    //     blockExplorerUrls: ['https://polygonscan.com/'],
-    //     nativeCurrency: {
-    //       name: 'Matic Token',
-    //       symbol: 'MATIC',
-    //       decimals: 18
-    //     }
-    // },
-    // testnet: {
-    //     chainId: '0x13881',
-    //     chainName: 'Mumbai',
-    //     rpcUrls: [
-    //         'https://rpc.ankr.com/polygon_mumbai',
-    //         'https://polygon-mumbai.api.onfinality.io/rpc?apikey=6b43efc3-a13c-4250-9203-e097fb9f239',
-    //         'https://polygon-mumbai.infura.io/v3/4458cf4d1689497b9a38b1d6bbf05e78'
-    //     ],
-    //     iconUrls: [
-    //       'https://icons.llamao.fi/icons/chains/rsz_polygon.jpg'
-    //     ],
-    //     blockExplorerUrls: ['https://mumbai.polygonscan.com/'],
-    //     nativeCurrency: {
-    //       name: 'Matic Token',
-    //       symbol: 'MATIC',
-    //       decimals: 18
-    //     }
-    // },
-    // 'base-goerli': {
-    //     chainId: '0x14a33',
-    //     chainName: 'Base Goerli',
-    //     rpcUrls: [
-    //         'https://base-goerli.publicnode.com\t'
-    //     ],
-    //     iconUrls: [],
-    //     blockExplorerUrls: ['https://goerli.basescan.org/'],
-    //     nativeCurrency: {
-    //         name: 'ETH',
-    //         symbol: 'ETH',
-    //         decimals: 18
-    //     }
-    // },
     testnet: {
         root: {
             chainId: '0x5',
@@ -149,96 +97,4 @@
     //       decimals: 18
     //     }
     // }
-=======
-export const networks: { [key in PlatformNetwork]: Network } = {
-  ethereum: {
-    chainId: '0x1',
-    chainName: 'Ethereum Mainnet',
-    rpcUrls: [
-      'https://cloudflare-eth.com/'
-    ],
-    iconUrls: [],
-    blockExplorerUrls: ['https://etherscan.io/'],
-    nativeCurrency: {
-      name: 'Ether',
-      symbol: 'ETH',
-      decimals: 18
-    }
-  },
-  'ethereum-goerli': {
-    chainId: '0x5',
-    chainName: 'Goerli Ethereum',
-    rpcUrls: [
-      'https://rpc.goerli.mudit.blog/'
-    ],
-    iconUrls: [],
-    blockExplorerUrls: ['https://goerli.etherscan.io/'],
-    nativeCurrency: {
-      name: 'Goerli Ethereum',
-      symbol: 'ETH',
-      decimals: 18
-    }
-  },
-  polygon: {
-    chainId: '0x89',
-    chainName: 'Polygon',
-    rpcUrls: [
-      'https://polygon-rpc.com/'
-    ],
-    iconUrls: [
-      'https://icons.llamao.fi/icons/chains/rsz_polygon.jpg'
-    ],
-    blockExplorerUrls: ['https://polygonscan.com/'],
-    nativeCurrency: {
-      name: 'Matic Token',
-      symbol: 'MATIC',
-      decimals: 18
-    }
-  },
-  mumbai: {
-    chainId: '0x13881',
-    chainName: 'Mumbai',
-    rpcUrls: [
-      'https://rpc.ankr.com/polygon_mumbai',
-      'https://polygon-mumbai.infura.io/v3/4458cf4d1689497b9a38b1d6bbf05e78'
-    ],
-    iconUrls: [
-      'https://icons.llamao.fi/icons/chains/rsz_polygon.jpg'
-    ],
-    blockExplorerUrls: ['https://mumbai.polygonscan.com/'],
-    nativeCurrency: {
-      name: 'Matic Token',
-      symbol: 'MATIC',
-      decimals: 18
-    }
-  },
-  'base-goerli': {
-    chainId: '0x14a33',
-    chainName: 'Base Goerli',
-    rpcUrls: [
-      'https://base-goerli.publicnode.com\t'
-    ],
-    iconUrls: [],
-    blockExplorerUrls: ['https://goerli.basescan.org/'],
-    nativeCurrency: {
-      name: 'ETH',
-      symbol: 'ETH',
-      decimals: 18
-    }
-  },
-  local: {
-    chainId: '0x7A69',
-    chainName: 'Hardhat',
-    rpcUrls: [
-      'http://127.0.0.1:8545'
-    ],
-    iconUrls: [],
-    blockExplorerUrls: [''],
-    nativeCurrency: {
-      name: '',
-      symbol: '',
-      decimals: 18
-    }
-  }
->>>>>>> 212dde96
 }