--- conflicted
+++ resolved
@@ -32,10 +32,7 @@
     RewardsHelper,
     ProxyAdmin,
     StateChannel,
-<<<<<<< HEAD
     ConsumerProxy,
     ConsumerHoster,
-=======
     Airdropper,
->>>>>>> 4550520b
 };