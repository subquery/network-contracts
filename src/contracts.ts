--- conflicted
+++ resolved
@@ -21,11 +21,8 @@
 import Vesting from './artifacts/contracts/Vesting.sol/Vesting.json';
 import ConsumerHost from './artifacts/contracts/ConsumerHost.sol/ConsumerHost.json';
 import DisputeManager from './artifacts/contracts/DisputeManager.sol/DisputeManager.json';
-<<<<<<< HEAD
 import PriceOracle from './artifacts/contracts/PriceOracle.sol/PriceOracle.json';
-=======
 import ConsumerRegistry from './artifacts/contracts/ConsumerRegistry.sol/ConsumerRegistry.json';
->>>>>>> d5e38b2f
 
 export default {
     Settings,
@@ -51,9 +48,6 @@
     Vesting,
     ConsumerHost,
     DisputeManager,
-<<<<<<< HEAD
     PriceOracle,
-=======
     ConsumerRegistry,
->>>>>>> d5e38b2f
 };