import type {Signer} from 'ethers';
import type {Provider as AbstractProvider} from '@ethersproject/abstract-provider';
import {ContractDeployment, ContractName, SdkOptions, SubqueryNetwork} from './types';
import {
    SQToken,
    Settings,
    Staking,
    StakingManager,
    IndexerRegistry,
    InflationController,
    QueryRegistry,
    ServiceAgreementRegistry,
    EraManager,
    PlanManager,
    RewardsDistributer,
    RewardsPool,
    RewardsStaking,
    RewardsHelper,
    PurchaseOfferMarket,
    StateChannel,
    Airdropper,
    PermissionedExchange,
    ConsumerHost,
    DisputeManager,
    ProxyAdmin,
    Vesting,
} from './typechain';
import { CONTRACT_FACTORY, FactoryContstructor } from './types';

// The path is compatible with `build` folder
import mainnetDeployment from './publish/mainnet.json';
import keplerDeployment from './publish/kepler.json';
import testnetDeployment from './publish/testnet.json';
<<<<<<< HEAD
import moonbaseDeployment from './publish/moonbase.json';
import localDeployment from './publish/local.json';

const DEPLOYMENT_DETAILS: Record<SubqueryNetwork, ContractDeployment> = {
  mainnet: mainnetDeployment,
  kepler: keplerDeployment,
  testnet: testnetDeployment,
  moonbase: moonbaseDeployment,
  local: localDeployment,
=======

const DEPLOYMENT_DETAILS: Record<Exclude<SubqueryNetwork, 'moonbase' | 'local'>, ContractDeployment> = {
  mainnet: mainnetDeployment,
  kepler: keplerDeployment,
  testnet: testnetDeployment,
>>>>>>> 79fc5197
};

export class ContractSDK {
  private _contractDeployments: ContractDeployment;

  readonly settings: Settings;
  readonly sqToken: SQToken;
  readonly staking: Staking;
  readonly stakingManager: StakingManager;
  readonly indexerRegistry: IndexerRegistry;
  readonly queryRegistry: QueryRegistry;
  readonly inflationController: InflationController;
  readonly serviceAgreementRegistry: ServiceAgreementRegistry;
  readonly eraManager: EraManager;
  readonly planManager: PlanManager;
  readonly rewardsDistributor: RewardsDistributer;
  readonly rewardsPool: RewardsPool;
  readonly rewardsStaking: RewardsStaking;
  readonly rewardsHelper: RewardsHelper;
  readonly purchaseOfferMarket: PurchaseOfferMarket;
  readonly stateChannel: StateChannel;
  readonly airdropper: Airdropper;
  readonly permissionedExchange: PermissionedExchange;
  readonly consumerHost: ConsumerHost;
  readonly disputeManager: DisputeManager;
  readonly proxyAdmin: ProxyAdmin;
  readonly vesting: Vesting;

  constructor(
    private readonly signerOrProvider: AbstractProvider | Signer,
    public readonly options: SdkOptions
  ) {
    this._contractDeployments = this.options.deploymentDetails ?? DEPLOYMENT_DETAILS[options.network];
    this._init();
  }

  static create(signerOrProvider: AbstractProvider | Signer, options: SdkOptions) {
    return new ContractSDK(signerOrProvider, options);
  }

  private async _init() {
    const contracts = Object.entries(this._contractDeployments).map(([name, contract]) => ({
      address: contract.address,
      factory: CONTRACT_FACTORY[name as ContractName] as FactoryContstructor,
      name: name as ContractName,
    }))

    for (const { name, factory, address } of contracts) {
      const contractInstance = factory.connect(address, this.signerOrProvider);
      if (contractInstance) {
        const key = name.charAt(0).toLowerCase() + name.slice(1);
        Object.defineProperty(this, key, {
          get: () => contractInstance,
        });
      } else {
        throw new Error(`${name} contract not found`);
      }
    }
  }
}<|MERGE_RESOLUTION|>--- conflicted
+++ resolved
@@ -31,7 +31,6 @@
 import mainnetDeployment from './publish/mainnet.json';
 import keplerDeployment from './publish/kepler.json';
 import testnetDeployment from './publish/testnet.json';
-<<<<<<< HEAD
 import moonbaseDeployment from './publish/moonbase.json';
 import localDeployment from './publish/local.json';
 
@@ -41,13 +40,6 @@
   testnet: testnetDeployment,
   moonbase: moonbaseDeployment,
   local: localDeployment,
-=======
-
-const DEPLOYMENT_DETAILS: Record<Exclude<SubqueryNetwork, 'moonbase' | 'local'>, ContractDeployment> = {
-  mainnet: mainnetDeployment,
-  kepler: keplerDeployment,
-  testnet: testnetDeployment,
->>>>>>> 79fc5197
 };
 
 export class ContractSDK {
