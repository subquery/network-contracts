// Copyright (C) 2020-2023 SubQuery Pte Ltd authors & contributors
// SPDX-License-Identifier: GPL-3.0-or-later

import type { Provider as AbstractProvider } from '@ethersproject/abstract-provider';
import { Signer } from 'ethers';
import { DEPLOYMENT_DETAILS } from './deployments';
import {
    Airdropper,
    ChildERC20,
    ConsumerHost,
    ConsumerRegistry,
    DisputeManager,
    EraManager,
    IndexerRegistry,
    PlanManager,
    PriceOracle,
    ProjectRegistry,
    ProxyAdmin,
    PurchaseOfferMarket,
    RewardsDistributor,
    RewardsHelper,
    RewardsPool,
    RewardsStaking,
    ServiceAgreementExtra,
    ServiceAgreementRegistry,
    Settings,
    Staking,
    StakingManager,
    StateChannel,
    VSQToken,
    TokenExchange,
    SQTGift,
    SQTRedeem,
} from './typechain';
import {
    CONTRACT_FACTORY,
    ContractDeploymentInner,
    ContractName,
    FactoryContstructor,
    SdkOptions
} from './types';
import assert from "assert";

// HOTFIX: Contract names are not consistent between deployments and privous var names
const contractNameConversion: Record<string, string> = {
    sQToken: 'sqToken',
    sQTGift: 'sqtGift',
<<<<<<< HEAD
    sQTRedeem: 'sqtRedeem',
    rewardsDistributer: 'rewardsDistributor',
=======
>>>>>>> b6dfa33f
};

export class ContractSDK {
    private _contractDeployments: ContractDeploymentInner;

    readonly settings!: Settings;
    readonly sqToken!: ChildERC20;
    readonly staking!: Staking;
    readonly stakingManager!: StakingManager;
    readonly indexerRegistry!: IndexerRegistry;
    readonly projectRegistry!: ProjectRegistry;
    readonly serviceAgreementRegistry!: ServiceAgreementRegistry;
    readonly serviceAgreementExtra!: ServiceAgreementExtra;
    readonly eraManager!: EraManager;
    readonly planManager!: PlanManager;
    readonly rewardsDistributor!: RewardsDistributor;
    readonly rewardsPool!: RewardsPool;
    readonly rewardsStaking!: RewardsStaking;
    readonly rewardsHelper!: RewardsHelper;
    readonly purchaseOfferMarket!: PurchaseOfferMarket;
    readonly stateChannel!: StateChannel;
    readonly airdropper!: Airdropper;
    readonly consumerHost!: ConsumerHost;
    readonly disputeManager!: DisputeManager;
    readonly proxyAdmin!: ProxyAdmin;
    readonly consumerRegistry!: ConsumerRegistry;
    readonly priceOracle!: PriceOracle;
    readonly vSQToken!: VSQToken;
    readonly tokenExchange!: TokenExchange;
    readonly sqtGift!: SQTGift;
    readonly sqtRedeem!: SQTRedeem;

    constructor(private readonly signerOrProvider: AbstractProvider | Signer, public readonly options: SdkOptions) {
        assert(this.options.deploymentDetails || DEPLOYMENT_DETAILS[options.network],' missing contract deployment info');
        this._contractDeployments = this.options.deploymentDetails ?? DEPLOYMENT_DETAILS[options.network]!.child;
        this._init();
    }

    static create(signerOrProvider: AbstractProvider | Signer, options: SdkOptions) {
        return new ContractSDK(signerOrProvider, options);
    }

    private async _init() {
        const contracts = Object.entries(this._contractDeployments).map(([name, contract]) => ({
            address: contract.address,
            factory: CONTRACT_FACTORY[name as ContractName] as FactoryContstructor,
            name: name as ContractName,
        }));

        for (const { name, factory, address } of contracts) {
            const contractInstance = factory.connect(address, this.signerOrProvider);
            if (contractInstance) {
                const key = name.charAt(0).toLowerCase() + name.slice(1);
                const contractName = contractNameConversion[key] ?? key;
                Object.defineProperty(this, contractName, {
                    get: () => contractInstance,
                });
            } else {
                throw new Error(`${name} contract not found`);
            }
        }
    }
}<|MERGE_RESOLUTION|>--- conflicted
+++ resolved
@@ -45,11 +45,8 @@
 const contractNameConversion: Record<string, string> = {
     sQToken: 'sqToken',
     sQTGift: 'sqtGift',
-<<<<<<< HEAD
     sQTRedeem: 'sqtRedeem',
     rewardsDistributer: 'rewardsDistributor',
-=======
->>>>>>> b6dfa33f
 };
 
 export class ContractSDK {
