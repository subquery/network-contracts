--- conflicted
+++ resolved
@@ -22,13 +22,10 @@
     PlanManager__factory,
     RewardsDistributer,
     RewardsDistributer__factory,
-<<<<<<< HEAD
     RewardsPool,
     RewardsPool__factory,
-=======
     RewardsHelper,
     RewardsHelper__factory,
->>>>>>> 278764f2
     PurchaseOfferMarket,
     PurchaseOfferMarket__factory,
     StateChannel,
@@ -58,11 +55,8 @@
     private _eraManager?: EraManager;
     private _planManager?: PlanManager;
     private _rewardsDistributor?: RewardsDistributer;
-<<<<<<< HEAD
     private _rewardsPool?: RewardsPool;
-=======
     private _rewardsHelper?: RewardsHelper;
->>>>>>> 278764f2
     private _purchaseOfferMarket?: PurchaseOfferMarket;
     private _stateChannel?: StateChannel;
     private _consumerProxy?: ConsumerProxy;
@@ -144,19 +138,18 @@
         return this._rewardsDistributor;
     }
 
-<<<<<<< HEAD
     get rewardsPool(): RewardsPool {
         if (!this._rewardsPool) {
             throw new Error(`_rewardsPool address not found`);
         }
         return this._rewardsPool;
-=======
+    }
+
     get rewardsHelper(): RewardsHelper {
         if (!this._rewardsHelper) {
             throw new Error(`_rewardsHelper address not found`);
         }
         return this._rewardsHelper;
->>>>>>> 278764f2
     }
 
     get purchaseOfferMarket(): PurchaseOfferMarket {
@@ -213,11 +206,8 @@
             eraManager,
             planManager,
             rewardsDistributor,
-<<<<<<< HEAD
             rewardsPool,
-=======
             rewardsHelper,
->>>>>>> 278764f2
             purchaseOfferMarket,
             stateChannel,
             consumerProxy,
@@ -236,11 +226,8 @@
             this.initContract(EraManager__factory, this._contractDeployments.EraManager.address),
             this.initContract(PlanManager__factory, this._contractDeployments.PlanManager.address),
             this.initContract(RewardsDistributer__factory, this._contractDeployments.RewardsDistributer.address),
-<<<<<<< HEAD
             this.initContract(RewardsPool__factory, this._contractDeployments.RewardsPool.address),
-=======
             this.initContract(RewardsHelper__factory, this._contractDeployments.RewardsHelper.address),
->>>>>>> 278764f2
             this.initContract(PurchaseOfferMarket__factory, this._contractDeployments.PurchaseOfferMarket.address),
             this.initContract(StateChannel__factory, this._contractDeployments.StateChannel.address),
             this.initContract(ConsumerProxy__factory, this._contractDeployments.ConsumerProxy.address),
@@ -256,11 +243,8 @@
         this._eraManager = eraManager;
         this._planManager = planManager;
         this._rewardsDistributor = rewardsDistributor;
-<<<<<<< HEAD
         this._rewardsPool = rewardsPool;
-=======
         this._rewardsHelper = rewardsHelper;
->>>>>>> 278764f2
         this._purchaseOfferMarket = purchaseOfferMarket;
         this._stateChannel = stateChannel;
         this._consumerProxy = consumerProxy;
