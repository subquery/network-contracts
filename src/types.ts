// Copyright (C) 2020-2023 SubQuery Pte Ltd authors & contributors
// SPDX-License-Identifier: GPL-3.0-or-later

import { Provider } from '@ethersproject/abstract-provider';
import { Wallet } from '@ethersproject/wallet';
import { BaseContract, ContractFactory, Signer } from 'ethers';

import type CONTRACTS from './contracts';
import {
    Airdropper__factory,
    ConsumerHost__factory,
    ConsumerRegistry__factory,
    DisputeManager__factory,
    EraManager__factory,
    IndexerRegistry__factory,
    InflationController__factory,
    PermissionedExchange__factory,
    PlanManager__factory,
    PriceOracle__factory,
    ProjectRegistry__factory,
    ProxyAdmin__factory,
    PurchaseOfferMarket__factory,
    RewardsDistributor__factory,
    RewardsHelper__factory,
    RewardsPool__factory,
    RewardsStaking__factory,
    ServiceAgreementRegistry__factory,
    ServiceAgreementExtra__factory,
    Settings__factory,
    StakingManager__factory,
    Staking__factory,
    StateChannel__factory,
    VSQToken__factory,
    Vesting__factory,
    VTSQToken__factory,
    ChildERC20__factory,
    TokenExchange__factory,
    PolygonDestination__factory,
    SQTGift__factory,
<<<<<<< HEAD
    SQTRedeem__factory,
=======
    RewardsBooster__factory,
    StakingAllocation__factory,
>>>>>>> b6dfa33f
} from './typechain';

export type SubqueryNetwork = 'testnet' | 'mainnet' | 'local';

export type NetworkPair = {
    root: Network;
    child: Network;
};

export type Network = {
    chainId: string;
    chainName: string;
    rpcUrls: string[];
    blockExplorerUrls: string[];
    iconUrls: string[];
    nativeCurrency: {
        name: string;
        symbol: string;
        decimals: number;
    };
};

export type DeploymentConfig = {
    network: NetworkPair;
    contracts: {[contract: string]: any[]};
};

export type ContractDeploymentDetail = {
    innerAddress?: string;
    address: string;
    bytecodeHash: string;
    lastUpdate: string;
};

export type ContractName = keyof typeof CONTRACTS;

export type ContractDeploymentInner = Partial<Record<ContractName, ContractDeploymentDetail>>;
export type ContractDeployment = {
    root: ContractDeploymentInner;
    child: ContractDeploymentInner;
};

export type SdkOptions = {
    network: SubqueryNetwork;
    deploymentDetails?: ContractDeploymentInner;
};
export type PolygonSdkOptions = {
    network: SubqueryNetwork;
    deploymentDetails?: ContractDeployment;
};

export interface FactoryContstructor {
    new (wallet: Wallet): ContractFactory;
    connect: (address: string, signerOrProvider: Signer | Provider) => BaseContract;
    readonly abi: any;
}

// for child sdk only
export const CONTRACT_FACTORY: Record<ContractName, FactoryContstructor> = {
    ProxyAdmin: ProxyAdmin__factory,
    Settings: Settings__factory,
    InflationController: InflationController__factory,
    SQToken: ChildERC20__factory, // for child sdk only
    VSQToken: VSQToken__factory,
    Airdropper: Airdropper__factory,
    Vesting: Vesting__factory,
    VTSQToken: VTSQToken__factory,
    Staking: Staking__factory,
    StakingManager: StakingManager__factory,
    StakingAllocation: StakingAllocation__factory,
    EraManager: EraManager__factory,
    IndexerRegistry: IndexerRegistry__factory,
    ProjectRegistry: ProjectRegistry__factory,
    PlanManager: PlanManager__factory,
    PurchaseOfferMarket: PurchaseOfferMarket__factory,
    ServiceAgreementRegistry: ServiceAgreementRegistry__factory,
    ServiceAgreementExtra: ServiceAgreementExtra__factory,
    RewardsDistributor: RewardsDistributor__factory,
    RewardsPool: RewardsPool__factory,
    RewardsStaking: RewardsStaking__factory,
    RewardsHelper: RewardsHelper__factory,
    RewardsBooster: RewardsBooster__factory,
    StateChannel: StateChannel__factory,
    PermissionedExchange: PermissionedExchange__factory,
    TokenExchange: TokenExchange__factory,
    ConsumerHost: ConsumerHost__factory,
    DisputeManager: DisputeManager__factory,
    PriceOracle: PriceOracle__factory,
    ConsumerRegistry: ConsumerRegistry__factory,
    ChildERC20: ChildERC20__factory,
    PolygonDestination: PolygonDestination__factory,
    SQTGift: SQTGift__factory,
    SQTRedeem: SQTRedeem__factory,
};

export enum SQContracts {
    SQToken,
    Staking,
    StakingManager,
    IndexerRegistry,
    ProjectRegistry,
    EraManager,
    PlanManager,
    ServiceAgreementRegistry,
    ServiceAgreementExtra,
    RewardsDistributor,
    RewardsPool,
    RewardsStaking,
    RewardsHelper,
    InflationController,
    Vesting,
    DisputeManager,
    StateChannel,
    ConsumerRegistry,
    PriceOracle,
    RootChainManager,
    Treasury,
    RewardsBooster,
    StakingAllocation,
}

export enum ServiceStatus {
    TERMINATED,
    READY,
}

export enum ProjectType {
    SUBQUERY,
    RPC
}<|MERGE_RESOLUTION|>--- conflicted
+++ resolved
@@ -37,12 +37,9 @@
     TokenExchange__factory,
     PolygonDestination__factory,
     SQTGift__factory,
-<<<<<<< HEAD
     SQTRedeem__factory,
-=======
     RewardsBooster__factory,
     StakingAllocation__factory,
->>>>>>> b6dfa33f
 } from './typechain';
 
 export type SubqueryNetwork = 'testnet' | 'mainnet' | 'local';
