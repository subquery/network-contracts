import {Wallet} from '@ethersproject/wallet';
import {BaseContract, ContractFactory, Signer} from 'ethers';
import {Provider} from '@ethersproject/abstract-provider';

import {
    SQToken__factory,
    Settings__factory,
    Staking__factory,
    StakingManager__factory,
    IndexerRegistry__factory,
    InflationController__factory,
    QueryRegistry__factory,
    ServiceAgreementRegistry__factory,
    EraManager__factory,
    PlanManager__factory,
    RewardsDistributer__factory,
    RewardsPool__factory,
    RewardsStaking__factory,
    RewardsHelper__factory,
    PurchaseOfferMarket__factory,
    StateChannel__factory,
    Airdropper__factory,
    PermissionedExchange__factory,
    ConsumerHost__factory,
    DisputeManager__factory,
    ProxyAdmin__factory,
    Vesting__factory,
    VSQToken__factory,
<<<<<<< HEAD
    PriceOracle__factory,
=======
    ConsumerRegistry__factory,
>>>>>>> d5e38b2f
} from './typechain';
import type CONTRACTS from './contracts';

export type SubqueryNetwork = 'mainnet' | 'kepler' | 'testnet' | 'local';

export type Network = {
    chainId: string;
    chainName: string;
    rpcUrls: string[];
    blockExplorerUrls: string[];
    iconUrls: string[];
    nativeCurrency: {
        name: string;
        symbol: string;
        decimals: number;
    };
};

export type DeploymentConfig = {
    network: Network;
    contracts: {[contract: string]: any[]};
};

export type ContractDeploymentDetail = {
    innerAddress?: string;
    address: string;
    bytecodeHash: string;
    lastUpdate: string;
};
export type ContractDeployment = Record<keyof typeof CONTRACTS, ContractDeploymentDetail>;

export type ContractName = keyof ContractDeployment;

export type SdkOptions = {
    network: SubqueryNetwork;
    deploymentDetails?: ContractDeployment;
};

export interface FactoryContstructor {
    new (wallet: Wallet): ContractFactory;
    connect: (address: string, signerOrProvider: Signer | Provider) => BaseContract;
    readonly abi: any;
}

export const CONTRACT_FACTORY: Record<ContractName, FactoryContstructor> = {
    ProxyAdmin: ProxyAdmin__factory,
    Settings: Settings__factory,
    InflationController: InflationController__factory,
    SQToken: SQToken__factory,
    VSQToken: VSQToken__factory,
    Airdropper: Airdropper__factory,
    Vesting: Vesting__factory,
    Staking: Staking__factory,
    StakingManager: StakingManager__factory,
    EraManager: EraManager__factory,
    IndexerRegistry: IndexerRegistry__factory,
    QueryRegistry: QueryRegistry__factory,
    PlanManager: PlanManager__factory,
    PurchaseOfferMarket: PurchaseOfferMarket__factory,
    ServiceAgreementRegistry: ServiceAgreementRegistry__factory,
    RewardsDistributer: RewardsDistributer__factory,
    RewardsPool: RewardsPool__factory,
    RewardsStaking: RewardsStaking__factory,
    RewardsHelper: RewardsHelper__factory,
    StateChannel: StateChannel__factory,
    PermissionedExchange: PermissionedExchange__factory,
    ConsumerHost: ConsumerHost__factory,
    DisputeManager: DisputeManager__factory,
<<<<<<< HEAD
    PriceOracle: PriceOracle__factory,
  }
=======
    ConsumerRegistry: ConsumerRegistry__factory,
};
>>>>>>> d5e38b2f
<|MERGE_RESOLUTION|>--- conflicted
+++ resolved
@@ -26,11 +26,8 @@
     ProxyAdmin__factory,
     Vesting__factory,
     VSQToken__factory,
-<<<<<<< HEAD
     PriceOracle__factory,
-=======
     ConsumerRegistry__factory,
->>>>>>> d5e38b2f
 } from './typechain';
 import type CONTRACTS from './contracts';
 
@@ -99,10 +96,6 @@
     PermissionedExchange: PermissionedExchange__factory,
     ConsumerHost: ConsumerHost__factory,
     DisputeManager: DisputeManager__factory,
-<<<<<<< HEAD
     PriceOracle: PriceOracle__factory,
-  }
-=======
     ConsumerRegistry: ConsumerRegistry__factory,
-};
->>>>>>> d5e38b2f
+};