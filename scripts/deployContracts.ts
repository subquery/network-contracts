import moduleAlias from 'module-alias';
moduleAlias.addAlias('./artifacts', '../artifacts');
moduleAlias.addAlias('./publish', '../publish');

import { Wallet } from '@ethersproject/wallet';
import { BaseContract, Contract, Overrides, constants } from 'ethers';
import { readFileSync, writeFileSync } from 'fs';
import Pino from 'pino';
import sha256 from 'sha256';

import CONTRACTS from '../src/contracts';
import {ContractDeployment, ContractDeploymentInner, ContractName, SQContracts, SubqueryNetwork} from '../src/types';
import { getLogger } from './logger';

import {
    ConsumerHost,
    ConsumerRegistry,
    DisputeManager,
    EraManager,
    IndexerRegistry,
    InflationController,
    PlanManager,
    PriceOracle,
    ProjectRegistry,
    ProxyAdmin,
    ProxyAdmin__factory,
    PurchaseOfferMarket,
    RewardsDistributer,
    RewardsHelper,
    RewardsPool,
    RewardsStaking,
    SQToken,
    ServiceAgreementExtra,
    ServiceAgreementRegistry,
    Settings,
    Staking,
    StakingManager,
    StateChannel,
    VSQToken,
    Vesting,
    EventSyncRootTunnel, TransparentUpgradeableProxy__factory,
} from '../src';
import {
    CONTRACT_FACTORY,
    Config,
    ContractConfig,
    Contracts,
    FactoryContstructor,
    UPGRADEBAL_CONTRACTS,
} from './contracts';
<<<<<<< HEAD
import {ChildERC20__factory} from "../build";
=======
import { TokenExchange } from 'build';
>>>>>>> ab17e00b

let wallet: Wallet;
let network: SubqueryNetwork;
let logger: Pino.Logger;
let confirms: number;
let config: ContractConfig;
let deployment: Partial<ContractDeployment> = {};

function clearObject(obj: Record<string, unknown>) {
    const keys = Object.keys(obj);
    for (const key of keys) {
        delete obj[key];
    }
}

function codeToHash(code: string) {
    return sha256(Buffer.from(code.replace(/^0x/, ''), 'hex'));
}

async function getOverrides(): Promise<Overrides> {
    const price = await wallet.provider.getGasPrice();
    // const gasPrice = price.add(20000000000); // add extra 15 gwei
    return { gasPrice: price, gasLimit: 6000000 };
}

export function saveDeployment(name: string, deployment: Partial<ContractDeployment>) {
    const filePath = `${__dirname}/../publish/${name}.json`;
    writeFileSync(filePath, JSON.stringify(deployment, null, 4));
}

function loadDeployment(name: string) {
    const filePath = `${__dirname}/../publish/${name}.json`;
    const deployment = JSON.parse(readFileSync(filePath, 'utf8'));
    getLogger('Load Deployments').info(`Load deployment for network: ${name} from ${filePath}:`);

    return deployment;
}

async function deployContract<T extends BaseContract>(
    name: ContractName,
    target: 'root' | 'child',
    options?: {
        proxyAdmin?: ProxyAdmin;
        initConfig?: (string | number | string[])[];
        deployConfig?: Config[];
    },
): Promise<T> {
    if (!deployment[target]) {
        deployment[target] = {} as any;
    }
    const contractAddress = deployment[target][name]?.address;
    if (contractAddress) {
        logger?.info(`🎃 Contract ${name} already deployed at ${contractAddress}`);
        return CONTRACT_FACTORY[name].connect(contractAddress, wallet) as T;
    }

    logger?.info('🤞 Deploying contract');

    let contract: T;
    let innerAddress = '';
    const { proxyAdmin, initConfig } = options ?? {};
    const deployConfig = options?.deployConfig ?? [];

    if (proxyAdmin) {
        [contract, innerAddress] = await deployProxy<T>(proxyAdmin, CONTRACT_FACTORY[name], wallet, confirms);
    } else {
        const overrides = await getOverrides();
        const f = CONTRACT_FACTORY[name]
        contract = (await new CONTRACT_FACTORY[name](wallet).deploy(...deployConfig, overrides)) as T;
        await contract.deployTransaction.wait(confirms);
        logger?.info(`🔎 Tx hash: ${contract.deployTransaction.hash}`);
    }

    logger?.info(`🚀 Contract address: ${contract.address}`);

    if (initConfig) {
        logger?.info('🤞 Init contract');
        const defaultConfig = config[name] ?? [];
        const params = [...initConfig, ...defaultConfig];
        const overrides = await getOverrides();

        // @ts-ignore
        const tx = await contract.initialize(...params, overrides);
        logger?.info(`🔎 Tx hash: ${tx.hash}`);
        await tx.wait(confirms);
        logger?.info(`🚀 Contract initialized`);
    }
    updateDeployment(deployment, name, contract, innerAddress, target);

    return contract;
}

export const deployProxy = async <C extends Contract>(
    proxyAdmin: ProxyAdmin,
    ContractFactory: FactoryContstructor,
    wallet: Wallet,
    confirms: number
): Promise<[C, string]> => {
    const contractFactory = new ContractFactory(wallet);
    const contractLogic = await contractFactory.deploy(await getOverrides());
    await contractLogic.deployTransaction.wait(confirms);

    const transparentUpgradeableProxyFactory = new TransparentUpgradeableProxy__factory(wallet);

    const contractProxy = await transparentUpgradeableProxyFactory.deploy(
        contractLogic.address,
        proxyAdmin.address,
        [],
        await getOverrides()
    );
    await contractProxy.deployTransaction.wait(confirms);

    const proxy = contractFactory.attach(contractProxy.address) as C;
    (proxy as any).deployTransaction = contractLogic.deployTransaction;
    return [proxy, contractLogic.address];
};

function updateDeployment(
    deployment: Partial<ContractDeployment>,
    name: ContractName,
    contract: Contract,
    innerAddr: string,
    target: 'root'|'child',
) {
    const address = contract.address;
    const txHash = contract.deployTransaction.hash;
    if (process.env.DEPLOY_PRINT === 'true') {
        console.log(`${name} ${contract.address} deployed at tx ${txHash}`);
    }
    deployment[target][name] = {
        innerAddress: innerAddr,
        address,
        bytecodeHash: codeToHash(CONTRACTS[name].bytecode),
        lastUpdate: new Date().toUTCString(),
    };

    saveDeployment(network, deployment);
}

export async function deployRootContracts(
    _wallet: Wallet,
    _config: ContractConfig,
    options?: { network: SubqueryNetwork; confirms: number; history: boolean }
): Promise<[Partial<ContractDeployment>, Partial<Contracts>]> {
    wallet = _wallet;
    config = _config;
    confirms = options?.confirms ?? 1;
    network = options?.network ?? 'local';

    if (options?.history) {
        const localDeployment = loadDeployment(network);
        deployment = localDeployment;
    } else {
        clearObject(deployment);
    }

    try {
        const proxyAdmin = await deployContract<ProxyAdmin>('ProxyAdmin', 'root');
        getLogger('Deployer').info('🤞 ProxyAdmin');
        const settings = await deployContract<Settings>('Settings', 'root', { proxyAdmin, initConfig: [] });
        getLogger('Deployer').info('🤞 Settings');
        const settingsAddress = settings.address;

        // deploy SQToken contract
        const sqtToken = await deployContract<SQToken>('SQToken', 'root', {
            deployConfig: [constants.AddressZero, ...config['SQToken']],
        });
        getLogger('Deployer').info('🤞 SQToken');

        const inflationController = await deployContract<InflationController>('InflationController', 'root', {
            initConfig: [settingsAddress],
            proxyAdmin,
        });
        getLogger('Deployer').info('🤞 InflationController');

        // TODO: we don't need event sync contract anymore
        const eventSyncRootTunnel = await deployContract<EventSyncRootTunnel>('EventSyncRootTunnel', 'root', {
            deployConfig: [...config['EventSyncRootTunnel']],
        });
        getLogger('Deployer').info('🤞 EventSyncRootTunnel');

        //deploy vesting contract
        const vesting = await deployContract<Vesting>('Vesting', 'root', { deployConfig: [deployment.root.SQToken.address] });
        getLogger('Deployer').info('🤞 Vesting');

        getLogger('SettingContract').info('🤞 Set addresses');
        let tx = await settings.setBatchAddress([
            SQContracts.SQToken,
            SQContracts.InflationController,
            SQContracts.EventSyncRootTunnel,
            SQContracts.Vesting,
        ],[
            sqtToken.address,
            inflationController.address,
            eventSyncRootTunnel.address,
            vesting.address
        ]);
        await tx.wait(confirms);


        // Register addresses on settings contract
        return [
            deployment,
            {
                inflationController,
                rootToken: sqtToken,
                proxyAdmin,
                eventSyncRootTunnel,
                vesting,
            },
        ];
    } catch (error) {
        getLogger('ContractDeployment').info(`Failed to deploy contracts: ${JSON.stringify(error)}`);
        saveDeployment(network, deployment);
    }
}

export async function deployContracts(
    _wallet: Wallet,
    _config: ContractConfig,
    options?: { network: SubqueryNetwork; confirms: number; history: boolean, test: boolean }
): Promise<[Partial<ContractDeployment>, Partial<Contracts>]> {
    wallet = _wallet;
    config = _config;
    confirms = options?.confirms ?? 1;
    network = options?.network ?? 'local';

    if (options?.history) {
        const localDeployment = loadDeployment(network);
        deployment = localDeployment;
    } else {
        clearObject(deployment);
    }

    try {
        const proxyAdmin = await deployContract<ProxyAdmin>('ProxyAdmin', 'child');

        const settings = await deployContract<Settings>('Settings', 'child', { proxyAdmin, initConfig: [] });
        const settingsAddress = settings.address;

        // We don't need to deploy ChildErc20, polygon team will do it for us when we request tokenMapping
        // deploy SQToken contract
        let sqtToken;
        if (network === 'local') {
            sqtToken = await deployContract<SQToken>('SQToken', 'child', {
                deployConfig: [...config['SQToken']],
            });
        } else {
            sqtToken = ChildERC20__factory.connect(deployment.child.SQToken.address, wallet);
        }
        // deploy VSQToken contract
        const vsqtToken = await deployContract<VSQToken>('VSQToken', 'child', { proxyAdmin, initConfig: [settingsAddress] });

        //deploy vesting contract
        // const vesting = await deployContract<Vesting>('Vesting', { deployConfig: [deployment.SQToken.address] });

        // deploy Staking contract
        const staking = await deployContract<Staking>('Staking', 'child', { proxyAdmin, initConfig: [settingsAddress] });

        // deploy StakingManager contract
        const stakingManager = await deployContract<StakingManager>('StakingManager', 'child', {
            proxyAdmin,
            initConfig: [settingsAddress],
        });

        // deploy Era manager
        const eraManager = await deployContract<EraManager>('EraManager', 'child', { proxyAdmin, initConfig: [settingsAddress] });

        // deploy IndexerRegistry contract
        const indexerRegistry = await deployContract<IndexerRegistry>('IndexerRegistry', 'child', {
            proxyAdmin,
            initConfig: [settingsAddress],
        });

        // deploy ProjectRegistry contract
        const projectRegistry = await deployContract<ProjectRegistry>('ProjectRegistry', 'child', {
            proxyAdmin,
            initConfig: [settingsAddress],
        });

        // deploy PlanManager contract
        const planManager = await deployContract<PlanManager>('PlanManager', 'child', {
            proxyAdmin,
            initConfig: [settingsAddress],
        });

        // deploy PurchaseOfferMarket contract
        const purchaseOfferMarket = await deployContract<PurchaseOfferMarket>('PurchaseOfferMarket', 'child', {
            proxyAdmin,
            initConfig: [settingsAddress],
        });

        // deploy ServiceAgreementRegistry contract
        const serviceAgreementRegistry = await deployContract<ServiceAgreementRegistry>('ServiceAgreementRegistry', 'child', {
            proxyAdmin,
            initConfig: [settingsAddress, [planManager.address, purchaseOfferMarket.address]],
        });

<<<<<<< HEAD
        const serviceAgreementExtra = await deployContract<ServiceAgreementExtra>('ServiceAgreementExtra', 'child', {
            proxyAdmin,
=======
        const serviceAgreementExtra = await deployContract<ServiceAgreementExtra>('ServiceAgreementExtra', {
>>>>>>> ab17e00b
            initConfig: [settingsAddress],
        });

        // deploy RewardsDistributer contract
        const rewardsDistributer = await deployContract<RewardsDistributer>('RewardsDistributer', 'child', {
            proxyAdmin,
            initConfig: [settingsAddress],
        });

        // deploy RewardsPool contract
        const rewardsPool = await deployContract<RewardsPool>('RewardsPool', 'child', {
            proxyAdmin,
            initConfig: [settingsAddress],
        });

        // deploy RewardsStaking contract
        const rewardsStaking = await deployContract<RewardsStaking>('RewardsStaking', 'child', {
            proxyAdmin,
            initConfig: [settingsAddress],
        });

        // deploy RewardsHelper contract
        const rewardsHelper = await deployContract<RewardsHelper>('RewardsHelper', 'child', {
            proxyAdmin,
            initConfig: [settingsAddress],
        });

        // deploy stateChannel contract
        const stateChannel = await deployContract<StateChannel>('StateChannel', 'child', {
            proxyAdmin,
            initConfig: [settingsAddress],
        });

<<<<<<< HEAD
=======
        // deploy PermissionedExchange contract
        const permissionedExchange = await deployContract<PermissionedExchange>('PermissionedExchange', {
            proxyAdmin,
            initConfig: [settingsAddress, [rewardsDistributer.address]],
        });

        const tokenExchange = await deployContract<TokenExchange>('TokenExchange', { initConfig: [] });

>>>>>>> ab17e00b
        // deploy ConsumerHost contract
        const consumerHost = await deployContract<ConsumerHost>('ConsumerHost', 'child', {
            proxyAdmin,
            initConfig: [settingsAddress, sqtToken.address, stateChannel.address],
        });

        // deploy DisputeManager contract
        const disputeManager = await deployContract<DisputeManager>('DisputeManager', 'child', {
            proxyAdmin,
            initConfig: [settingsAddress],
        });

        // deploy ConsumerRegistry contract
        const consumerRegistry = await deployContract<ConsumerRegistry>('ConsumerRegistry', 'child', {
            proxyAdmin,
            initConfig: [settingsAddress],
        });

        // delpoy PriceOracle contract
        const priceOracle = await deployContract<PriceOracle>('PriceOracle', 'child', {
            proxyAdmin,
            initConfig: [10, 3600],
        });

        // Register addresses on settings contract
        getLogger('SettingContract').info('🤞 Set token addresses');
        const txToken = await settings.setBatchAddress([
            SQContracts.SQToken,
            SQContracts.Staking,
            SQContracts.StakingManager,
            SQContracts.RewardsDistributer,
            SQContracts.RewardsPool,
            SQContracts.RewardsStaking,
            SQContracts.RewardsHelper,
            SQContracts.PriceOracle,
            SQContracts.IndexerRegistry,
            SQContracts.ProjectRegistry,
            SQContracts.EraManager,
            SQContracts.PlanManager,
            SQContracts.ServiceAgreementRegistry,
            SQContracts.ServiceAgreementExtra,
            SQContracts.DisputeManager,
            SQContracts.StateChannel,
            SQContracts.ConsumerRegistry,
        ],[
            sqtToken.address,
            staking.address,
            stakingManager.address,
            rewardsDistributer.address,
            rewardsPool.address,
            rewardsStaking.address,
            rewardsHelper.address,
            priceOracle.address,
            indexerRegistry.address,
            projectRegistry.address,
            eraManager.address,
            planManager.address,
            serviceAgreementRegistry.address,
            serviceAgreementExtra.address,
            disputeManager.address,
            stateChannel.address,
            consumerHost.address,
        ]);

        await txToken.wait(confirms);
        getLogger('SettingContract').info('🚀  Set settings success');

        return [
            deployment,
            {
                settings,
                token: sqtToken,
                vtoken: vsqtToken,
                staking,
                stakingManager,
                eraManager,
                indexerRegistry,
                projectRegistry,
                planManager,
                purchaseOfferMarket,
                serviceAgreementRegistry,
                serviceAgreementExtra,
                rewardsDistributer,
                rewardsPool,
                rewardsStaking,
                rewardsHelper,
                proxyAdmin,
                stateChannel,
<<<<<<< HEAD
=======
                airdropper,
                permissionedExchange,
                tokenExchange,
                vesting,
>>>>>>> ab17e00b
                consumerHost,
                disputeManager,
                priceOracle,
                consumerRegistry,
            },
        ];
    } catch (error) {
        getLogger('ContractDeployment').info(`Failed to deploy contracts: ${JSON.stringify(error)}`);
        saveDeployment(network, deployment);
    }
}

export const upgradeContract = async (
    proxyAdmin: ProxyAdmin,
    proxyAddress: string,
    ContractFactory: FactoryContstructor,
    _wallet: Wallet,
    confirms: number,
    implementationOnly: boolean
): Promise<[string, Contract]> => {
    wallet = _wallet;
    const contractFactory = new ContractFactory(wallet);
    const contract = await contractFactory.deploy(await getOverrides());
    await contract.deployTransaction.wait(confirms);

    if (!implementationOnly) {
        const tx = await proxyAdmin.upgrade(proxyAddress, contract.address);
        await tx.wait(confirms);
    }

    return [contract.address, contract];
};

export async function upgradeContracts(configs: {
    wallet: Wallet,
    deployment: ContractDeployment,
    confirms: number,
    checkOnly: boolean,
    implementationOnly: boolean,
    target: string,
    matcher: string,
    network: SubqueryNetwork,
}): Promise<ContractDeployment> {
    const { deployment, confirms, checkOnly, implementationOnly, target, matcher } = configs;
    wallet = configs.wallet;
    network = configs.network;

    const logger = getLogger('Upgrade Contract');
    logger.info(`Upgrade contract with wallet ${wallet.address}`);
    let _deployment: ContractDeploymentInner;
    let proxyAdmin: ProxyAdmin;
    if (target === 'root') {
        _deployment = deployment.root;
        proxyAdmin = ProxyAdmin__factory.connect(deployment.root.ProxyAdmin.address, wallet);
    } else if (target=== 'child') {
        _deployment = deployment.child
        proxyAdmin = ProxyAdmin__factory.connect(deployment.child.ProxyAdmin.address, wallet);
    }

    const changed: (keyof typeof CONTRACTS)[] = [];
    for (const contract of Object.keys(UPGRADEBAL_CONTRACTS)) {
        if (matcher && !contract.startsWith(matcher)) {
            continue;
        }
        const bytecodeHash = codeToHash(CONTRACTS[contract].bytecode);
        if (_deployment[contract] && bytecodeHash !== _deployment[contract].bytecodeHash) {
            changed.push(contract as any);
        } else {
            logger.info(`Contract ${contract} not changed`);
        }
    }

    if (!changed.length) {
        logger.info('No Contracts Changed');
        return;
    }

    logger.info(`Contract Changed: ${changed.join(',')}`);
    if (checkOnly) return deployment;


    for (const contractName of changed) {
        const [_, factory] = UPGRADEBAL_CONTRACTS[contractName];
        if (!_deployment[contractName]) {
            console.warn(`contract ${contractName} not deployed`);
            continue;
        }

        logger.info(`Upgrading ${contractName}`);
        const { address } = _deployment[contractName];
        const [innerAddr] = await upgradeContract(
            proxyAdmin,
            address,
            factory,
            wallet,
            confirms,
            implementationOnly
        );
        _deployment[contractName] = {
            innerAddress: innerAddr,
            address,
            bytecodeHash: codeToHash(CONTRACTS[contractName].bytecode),
            lastUpdate: new Date().toUTCString(),
        };
        saveDeployment(network, deployment);
    }
    return deployment;
}<|MERGE_RESOLUTION|>--- conflicted
+++ resolved
@@ -39,6 +39,7 @@
     VSQToken,
     Vesting,
     EventSyncRootTunnel, TransparentUpgradeableProxy__factory,
+    TokenExchange,
 } from '../src';
 import {
     CONTRACT_FACTORY,
@@ -48,11 +49,7 @@
     FactoryContstructor,
     UPGRADEBAL_CONTRACTS,
 } from './contracts';
-<<<<<<< HEAD
 import {ChildERC20__factory} from "../build";
-=======
-import { TokenExchange } from 'build';
->>>>>>> ab17e00b
 
 let wallet: Wallet;
 let network: SubqueryNetwork;
@@ -351,14 +348,12 @@
             initConfig: [settingsAddress, [planManager.address, purchaseOfferMarket.address]],
         });
 
-<<<<<<< HEAD
         const serviceAgreementExtra = await deployContract<ServiceAgreementExtra>('ServiceAgreementExtra', 'child', {
             proxyAdmin,
-=======
-        const serviceAgreementExtra = await deployContract<ServiceAgreementExtra>('ServiceAgreementExtra', {
->>>>>>> ab17e00b
-            initConfig: [settingsAddress],
-        });
+            initConfig: [settingsAddress],
+        });
+
+        const tokenExchange = await deployContract<TokenExchange>('TokenExchange', 'child', { initConfig: [] });
 
         // deploy RewardsDistributer contract
         const rewardsDistributer = await deployContract<RewardsDistributer>('RewardsDistributer', 'child', {
@@ -390,17 +385,6 @@
             initConfig: [settingsAddress],
         });
 
-<<<<<<< HEAD
-=======
-        // deploy PermissionedExchange contract
-        const permissionedExchange = await deployContract<PermissionedExchange>('PermissionedExchange', {
-            proxyAdmin,
-            initConfig: [settingsAddress, [rewardsDistributer.address]],
-        });
-
-        const tokenExchange = await deployContract<TokenExchange>('TokenExchange', { initConfig: [] });
-
->>>>>>> ab17e00b
         // deploy ConsumerHost contract
         const consumerHost = await deployContract<ConsumerHost>('ConsumerHost', 'child', {
             proxyAdmin,
@@ -489,15 +473,9 @@
                 rewardsHelper,
                 proxyAdmin,
                 stateChannel,
-<<<<<<< HEAD
-=======
-                airdropper,
-                permissionedExchange,
-                tokenExchange,
-                vesting,
->>>>>>> ab17e00b
                 consumerHost,
                 disputeManager,
+                tokenExchange,
                 priceOracle,
                 consumerRegistry,
             },
