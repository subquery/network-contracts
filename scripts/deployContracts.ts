--- conflicted
+++ resolved
@@ -241,14 +241,6 @@
 
     // deploy SQToken contract
     const [totalSupply] = config['SQToken'];
-<<<<<<< HEAD
-    const sqtToken = await new SQToken__factory(wallet).deploy(deployment.InflationController.address, totalSupply, await getOverrides(wallet));
-    await sqtToken.deployTransaction.wait(confirms);
-    if (process.env.DEBUG) {
-        console.log(`Deploy sqtToken: ${sqtToken.deployTransaction.hash}`);
-    }
-    updateDeployment(deployment, 'SQToken', sqtToken.address, '', sqtToken.deployTransaction.hash);
-=======
     const sqtToken = await deployContract<SQToken>('SQToken', async (overrides) => {
         const sqtToken = await new SQToken__factory(wallet).deploy(
             deployment.InflationController.address, 
@@ -258,7 +250,6 @@
         updateDeployment(deployment, 'SQToken', sqtToken, '');
         return sqtToken;
     });
->>>>>>> 21bb52c8
 
     // deploy VSQToken contract
     const vsqtToken = await deployContract<VSQToken>(
@@ -271,22 +262,12 @@
     );
 
     //deploy Airdropper contract
-<<<<<<< HEAD
-    const [settleDestination] = config['Airdropper'];
-    const airdropper = await new Airdropper__factory(wallet).deploy(settleDestination, await getOverrides(wallet));
-    await airdropper.deployTransaction.wait(confirms);
-    if (process.env.DEBUG) {
-        console.log(`Deploy airdropper: ${airdropper.deployTransaction.hash}`);
-    }
-    updateDeployment(deployment, 'Airdropper', airdropper.address, '', airdropper.deployTransaction.hash);
-=======
     const airdropper = await deployContract<Airdropper>('Airdropper', async (overrides) => {
         const [settleDestination] = config['Airdropper'];
         const airdropper = await new Airdropper__factory(wallet).deploy(settleDestination, overrides);
         updateDeployment(deployment, 'Airdropper', airdropper, '');
         return airdropper;
     });
->>>>>>> 21bb52c8
 
     //deploy vesting contract
     const vesting = await deployContract<Vesting>('Vesting', async (overrides) => {
