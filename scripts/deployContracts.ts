--- conflicted
+++ resolved
@@ -252,58 +252,29 @@
             const vesting = await deployContract<Vesting>('Vesting', 'root', {deployConfig: [sqtToken.address, vtSQToken.address]});
             logger?.info('🤞 Vesting');
 
-<<<<<<< HEAD
-        // set vesting contract as the minter of vtSQToken
-        tx = await vtSQToken.setMinter(vesting.address);
-        await tx.wait(confirms);
-        logger?.info('🤞 Set VTSQToken minter');
-
-        //deploy InflationDestination contract
-        const InflationDestination = await deployContract<InflationDestination>('InflationDestination' as any, 'root',
-            { deployConfig: [sqtToken.address, deployment.child.SQToken.address, l1StandardBridge[network].address] });
-
-        logger?.info('🤞 InflationDestination');
-=======
             // set vesting contract as the minter of vtSQToken
             tx = await vtSQToken.setMinter(vesting.address);
             await tx.wait(confirms);
             logger?.info('🤞 Set VTSQToken minter');
         }
 
-        let rootChainManager;
         if (network !== "testnet-base") {
             //deploy PolygonDestination contract
-            const polygonDestination = await deployContract<PolygonDestination>('PolygonDestination' as any, 'root',
-                {deployConfig: [settingsAddress, constants.AddressZero]});
-
-            if (network === 'local') {
-                // deploy MockRootChainManager
-                rootChainManager = await new RootChainManager__factory(wallet).deploy();
-            }
-
-            logger?.info('🤞 PolygonDestination');
+            const inflationDestination = await deployContract<InflationDestination>('InflationDestination' as any, 'root',
+            { deployConfig: [sqtToken.address, deployment.child.SQToken.address, l1StandardBridge[network].address] });
+
+            logger?.info('🤞 InflationDestination');
         }
->>>>>>> 7205280c
 
         logger?.info('🤞 Set addresses');
         tx = await settings.setBatchAddress([
             SQContracts.SQToken,
             SQContracts.InflationController,
-<<<<<<< HEAD
             SQContracts.Vesting,
         ],[
             sqtToken.address,
             inflationController.address,
-            vesting.address,
-=======
-            // SQContracts.Vesting,
-            // SQContracts.RootChainManager,
-        ],[
-            sqtToken.address,
-            inflationController.address,
             // vesting.address,
-            // rootChainMananger[network]?.address ?? rootChainManager.address,
->>>>>>> 7205280c
         ]);
         await tx.wait(confirms);
 
@@ -315,13 +286,8 @@
                 rootToken: sqtToken,
                 vtSQToken,
                 proxyAdmin,
-<<<<<<< HEAD
-                vesting,
-                InflationDestination,
-=======
+                // inflationDestination,
                 // vesting,
-                // polygonDestination,
->>>>>>> 7205280c
             },
         ];
     } catch (error) {
