import {ContractFactory, Contract, Overrides} from 'ethers';
import sha256 from 'sha256';
import CONTRACTS from '../src/contracts';
import {ContractDeployment, DeploymentConfig} from '../src/types';
import {Wallet} from '@ethersproject/wallet';

import {
    ProxyAdmin,
    ProxyAdmin__factory,
    AdminUpgradeabilityProxy__factory,
    InflationController__factory,
    Staking__factory,
    IndexerRegistry__factory,
    QueryRegistry__factory,
    InflationController,
    Staking,
    Settings__factory,
    QueryRegistry,
    PlanManager__factory,
    SQToken__factory,
    ServiceAgreementRegistry__factory,
    ServiceAgreementRegistry,
    EraManager__factory,
    PurchaseOfferMarket__factory,
    Settings,
    SQToken,
    VSQToken,
    VSQToken__factory,
    EraManager,
    IndexerRegistry,
    PlanManager,
    PurchaseOfferMarket,
    RewardsDistributer,
    RewardsDistributer__factory,
    RewardsPool,
    RewardsPool__factory,
    RewardsHelper,
    RewardsHelper__factory,
    StateChannel,
    StateChannel__factory,
    ConsumerProxy,
    ConsumerProxy__factory,
    ConsumerHoster,
    ConsumerHoster__factory,
    Airdropper,
    Airdropper__factory,
    PermissionedExchange,
    PermissionedExchange__factory,
} from '../src';

interface FactoryContstructor {
    new (wallet: Wallet): ContractFactory;
    readonly abi: any;
}

type Contracts = {
    proxyAdmin: ProxyAdmin;
    settings: Settings;
    inflationController: InflationController;
    token: SQToken;
    vtoken: VSQToken;
    staking: Staking;
    eraManager: EraManager;
    indexerRegistry: IndexerRegistry;
    queryRegistry: QueryRegistry;
    planManager: PlanManager;
    purchaseOfferMarket: PurchaseOfferMarket;
    serviceAgreementRegistry: ServiceAgreementRegistry;
    rewardsDistributer: RewardsDistributer;
    rewardsPool: RewardsPool;
    rewardsHelper: RewardsHelper;
    stateChannel: StateChannel;
    consumerProxy: ConsumerProxy;
    consumerHoster: ConsumerHoster;
    airdropper: Airdropper;
    permissionedExchange: PermissionedExchange;
};

const UPGRADEBAL_CONTRACTS: Partial<Record<keyof typeof CONTRACTS, [{bytecode: string}, FactoryContstructor]>> = {
    InflationController: [CONTRACTS.InflationController, InflationController__factory],
    IndexerRegistry: [CONTRACTS.IndexerRegistry, IndexerRegistry__factory],
    PlanManager: [CONTRACTS.PlanManager, PlanManager__factory],
    QueryRegistry: [CONTRACTS.QueryRegistry, QueryRegistry__factory],
    RewardsDistributer: [CONTRACTS.RewardsDistributer, RewardsDistributer__factory],
    RewardsPool: [CONTRACTS.RewardsPool, RewardsPool__factory],
    RewardsHelper: [CONTRACTS.RewardsHelper, RewardsHelper__factory],
    ServiceAgreementRegistry: [CONTRACTS.ServiceAgreementRegistry, ServiceAgreementRegistry__factory],
    Staking: [CONTRACTS.Staking, Staking__factory],
    EraManager: [CONTRACTS.EraManager, EraManager__factory],
    PurchaseOfferMarket: [CONTRACTS.PurchaseOfferMarket, PurchaseOfferMarket__factory],
    StateChannel: [CONTRACTS.StateChannel, StateChannel__factory],

    PermissionedExchange: [CONTRACTS.PermissionedExchange, PermissionedExchange__factory],
    ConsumerProxy: [CONTRACTS.ConsumerProxy, ConsumerProxy__factory],
    ConsumerHoster: [CONTRACTS.ConsumerHoster, ConsumerHoster__factory],
};

export const deployProxy = async <C extends Contract>(
    proxyAdmin: ProxyAdmin,
    ContractFactory: FactoryContstructor,
    wallet: Wallet,
    overrides: any
): Promise<[C, string]> => {
    const contractFactory = new ContractFactory(wallet);
    let contractLogic = await contractFactory.deploy(overrides);
    await contractLogic.deployTransaction.wait();

    const adminUpgradabilityProxyFactory = new AdminUpgradeabilityProxy__factory(wallet);

    const contractProxy = await adminUpgradabilityProxyFactory.deploy(
        contractLogic.address,
        proxyAdmin.address,
        [],
        overrides
    );
    await contractProxy.deployTransaction.wait();

    const proxy = contractFactory.attach(contractProxy.address) as C;
    (proxy as any).deployTransaction = contractLogic.deployTransaction;
    return [proxy, contractLogic.address];
};

export const upgradeContract = async (
    proxyAdmin: ProxyAdmin,
    proxyAddress: string,
    ContractFactory: FactoryContstructor,
    wallet: Wallet,
    overrides: any
): Promise<[string, string]> => {
    const contractFactory = new ContractFactory(wallet);
    let contractLogic = await contractFactory.deploy(overrides);
    await contractLogic.deployTransaction.wait();

    const tx = await proxyAdmin.upgrade(proxyAddress, contractLogic.address);
    await tx.wait();

    return [contractLogic.address, contractLogic.deployTransaction.hash];
};

function updateDeployment(
    deployment: Partial<ContractDeployment>,
    name: keyof ContractDeployment,
    contractAddr: string,
    logicAddr: string,
    deployTxHash: string
) {
    if (process.env.DEPLOY_PRINT === 'true') {
        console.log(`${name} ${contractAddr} deployed at tx ${deployTxHash}`);
    }
    deployment[name] = {
        innerAddress: logicAddr,
        address: contractAddr,
        bytecodeHash: sha256(Buffer.from(CONTRACTS[name].bytecode.replace(/^0x/, ''), 'hex')),
        lastUpdate: new Date().toUTCString(),
    };
}

export async function deployContracts(
    wallet: Wallet,
    config: DeploymentConfig['contracts'],
    overrides: Overrides | {} = {},
    dev: boolean | true
): Promise<[Partial<ContractDeployment>, Contracts]> {
    const deployment: Partial<ContractDeployment> = {};
    if (process.env.DEBUG) {
        console.log(`deploy start, from wallet ${wallet.address}`);
    }
    const proxyAdmin = await new ProxyAdmin__factory(wallet).deploy(overrides);
    await proxyAdmin.deployTransaction.wait();
    updateDeployment(deployment, 'ProxyAdmin', proxyAdmin.address, '', proxyAdmin.deployTransaction.hash);

    // deploy settings contract
    const settings = await new Settings__factory(wallet).deploy(overrides);
    await settings.deployTransaction.wait();
    updateDeployment(deployment, 'Settings', settings.address, '', settings.deployTransaction.hash);

    // deploy InflationController contract
    const [inflationController, ICLogicAddr] = await deployProxy<InflationController>(
        proxyAdmin,
        InflationController__factory,
        wallet,
        overrides
    );
    const inflationInit = await inflationController.initialize(
        deployment.Settings.address,
        ...(config['InflationController'] as [number, string]),
        overrides
    );
    await inflationInit.wait();
    updateDeployment(
        deployment,
        'InflationController',
        inflationController.address,
        ICLogicAddr,
        inflationController.deployTransaction.hash
    );

    // deploy SQToken contract
    const sqtToken = await new SQToken__factory(wallet).deploy(deployment.InflationController.address, overrides);
    await sqtToken.deployTransaction.wait();
    updateDeployment(deployment, 'SQToken', sqtToken.address, '', sqtToken.deployTransaction.hash);

    // deploy VSQToken contract
    const vsqtToken = await new VSQToken__factory(wallet).deploy(overrides);
    const initVsqtToken = await vsqtToken.initialize(deployment.Settings.address, overrides);
    await initVsqtToken.wait();
    updateDeployment(deployment, 'VSQToken', vsqtToken.address, '', vsqtToken.deployTransaction.hash);

    //deploy Airdropper contract
    const airdropper = await new Airdropper__factory(wallet).deploy(overrides);
    await airdropper.deployTransaction.wait();
    updateDeployment(deployment, 'Airdropper', airdropper.address, '', airdropper.deployTransaction.hash);

    // deploy Staking contract
    const [staking, SLogicAddr] = await deployProxy<Staking>(proxyAdmin, Staking__factory, wallet, overrides);
    const initStaking = await staking.initialize(
        ...(config['Staking'] as [number]),
        deployment.Settings.address,
        overrides
    );
    await initStaking.wait();
    updateDeployment(deployment, 'Staking', staking.address, SLogicAddr, staking.deployTransaction.hash);

    // deploy Era manager
    const [eraManager, EMLogicAddr] = await deployProxy<EraManager>(proxyAdmin, EraManager__factory, wallet, overrides);
    const eraManagerInit = await eraManager.initialize(
        deployment.Settings.address,
        ...(config['EraManager'] as [number]),
        overrides
    );
    await eraManagerInit.wait();
    updateDeployment(deployment, 'EraManager', eraManager.address, EMLogicAddr, eraManager.deployTransaction.hash);

    // deploy IndexerRegistry contract
    const [indexerRegistry, IRLogicAddr] = await deployProxy<IndexerRegistry>(
        proxyAdmin,
        IndexerRegistry__factory,
        wallet,
        overrides
    );
    const initIndexer = await indexerRegistry.initialize(deployment.Settings.address, overrides);
    await initIndexer.wait();
    updateDeployment(
        deployment,
        'IndexerRegistry',
        indexerRegistry.address,
        IRLogicAddr,
        indexerRegistry.deployTransaction.hash
    );

    // deploy QueryRegistry contract
    const [queryRegistry, QRLogicAddr] = await deployProxy<QueryRegistry>(
        proxyAdmin,
        QueryRegistry__factory,
        wallet,
        overrides
    );
    const initQuery = await queryRegistry.initialize(deployment.Settings.address, overrides);
    await initQuery.wait();
    updateDeployment(
        deployment,
        'QueryRegistry',
        queryRegistry.address,
        QRLogicAddr,
        queryRegistry.deployTransaction.hash
    );

    const [planManager, PMLogicAddr] = await deployProxy<PlanManager>(
        proxyAdmin,
        PlanManager__factory,
        wallet,
        overrides
    );
    const initPlanManager = await planManager.initialize(deployment.Settings.address, overrides);
    await initPlanManager.wait();
    updateDeployment(deployment, 'PlanManager', planManager.address, PMLogicAddr, planManager.deployTransaction.hash);

    const [purchaseOfferMarket, POMLogicAddr] = await deployProxy<PurchaseOfferMarket>(
        proxyAdmin,
        PurchaseOfferMarket__factory,
        wallet,
        overrides
    );
    const purchaseOfferMarketInit = await purchaseOfferMarket.initialize(
        deployment.Settings.address,
        ...(config['PurchaseOfferMarket'] as [number, string]),
        overrides
    );
    await purchaseOfferMarketInit.wait();
    updateDeployment(
        deployment,
        'PurchaseOfferMarket',
        purchaseOfferMarket.address,
        POMLogicAddr,
        purchaseOfferMarket.deployTransaction.hash
    );

    const [serviceAgreementRegistry, SARLogicAddr] = await deployProxy<ServiceAgreementRegistry>(
        proxyAdmin,
        ServiceAgreementRegistry__factory,
        wallet,
        overrides
    );
    const initSARegistry = await serviceAgreementRegistry.initialize(deployment.Settings.address, [
        planManager.address,
        purchaseOfferMarket.address,
    ]);
    await initSARegistry.wait();
    updateDeployment(
        deployment,
        'ServiceAgreementRegistry',
        serviceAgreementRegistry.address,
        SARLogicAddr,
        serviceAgreementRegistry.deployTransaction.hash
    );

    const [rewardsDistributer, RDLogicAddr] = await deployProxy<RewardsDistributer>(
        proxyAdmin,
        RewardsDistributer__factory,
        wallet,
        overrides
    );
    const initRewardsDistributer = await rewardsDistributer.initialize(deployment.Settings.address, overrides);
    await initRewardsDistributer.wait();
    updateDeployment(
        deployment,
        'RewardsDistributer',
        rewardsDistributer.address,
        RDLogicAddr,
        rewardsDistributer.deployTransaction.hash
    );

<<<<<<< HEAD
    const [stateChannel, SCLogicAddr] = await deployProxy<StateChannel>(
        proxyAdmin,
        StateChannel__factory,
        wallet,
        overrides
    );
=======
    const rewardsPool = await deployProxy<RewardsPool>(
        proxyAdmin,
        RewardsPool__factory,
        wallet,
        overrides
    );
    const initRewardsPool = await rewardsPool.initialize(deployment.Settings.address, overrides);
    await initRewardsPool.wait();
    updateDeployment(
        deployment,
        'RewardsPool',
        rewardsPool.address,
        rewardsPool.deployTransaction.hash
    );

    const rewardsHelper = await deployProxy<RewardsHelper>(proxyAdmin, RewardsHelper__factory, wallet, overrides);
    const initRewardsHelper = await rewardsHelper.initialize(deployment.Settings.address, overrides);
    await initRewardsHelper.wait();
    updateDeployment(deployment, 'RewardsHelper', rewardsHelper.address, rewardsHelper.deployTransaction.hash);

    const stateChannel = await deployProxy<StateChannel>(proxyAdmin, StateChannel__factory, wallet, overrides);
>>>>>>> 2b635a8b
    const initStateChannel = await stateChannel.initialize(deployment.Settings.address, overrides);
    await initStateChannel.wait();
    updateDeployment(
        deployment,
        'StateChannel',
        stateChannel.address,
        SCLogicAddr,
        stateChannel.deployTransaction.hash
    );

    const [permissionedExchange, PELogicAddr] = await deployProxy<PermissionedExchange>(
        proxyAdmin,
        PermissionedExchange__factory,
        wallet,
        overrides
    );
    const initPermissionedExchange = await permissionedExchange.initialize(deployment.Settings.address, overrides);
    await initPermissionedExchange.wait();
    updateDeployment(
        deployment,
        'PermissionedExchange',
        permissionedExchange.address,
        PELogicAddr,
        permissionedExchange.deployTransaction.hash
    );
    // only local & test deploy.
    let consumerProxy;
    let consumerHoster;
    if (dev) {
        consumerProxy = await deployProxy<ConsumerProxy>(proxyAdmin, ConsumerProxy__factory, wallet, overrides);
        const initConsumerProxy = await consumerProxy.initialize(
            sqtToken.address,
            stateChannel.address,
            wallet.address,
            overrides
        );
        await initConsumerProxy.wait();
        updateDeployment(deployment, 'ConsumerProxy', consumerProxy.address, consumerProxy.deployTransaction.hash);

        consumerHoster = await deployProxy<ConsumerHoster>(proxyAdmin, ConsumerHoster__factory, wallet, overrides);
        const initConsumerHoster = await consumerHoster.initialize(sqtToken.address, stateChannel.address, overrides);
        await initConsumerHoster.wait();
        updateDeployment(deployment, 'ConsumerHoster', consumerHoster.address, consumerHoster.deployTransaction.hash);
    }

    // Register addresses on settings contract
    const txObj = await settings.setAllAddresses(
        deployment.SQToken.address,
        deployment.Staking.address,
        deployment.IndexerRegistry.address,
        deployment.QueryRegistry.address,
        deployment.EraManager.address,
        deployment.PlanManager.address,
        deployment.ServiceAgreementRegistry.address,
        deployment.RewardsDistributer.address,
        deployment.RewardsPool.address,
        deployment.RewardsHelper.address,
        deployment.InflationController.address,
        overrides as any
    );

    await txObj.wait();

    return [
        deployment,
        {
            settings,
            inflationController,
            token: sqtToken,
            vtoken: vsqtToken,
            staking,
            eraManager,
            indexerRegistry,
            queryRegistry,
            planManager,
            purchaseOfferMarket,
            serviceAgreementRegistry,
            rewardsDistributer,
            rewardsPool,
            rewardsHelper,
            proxyAdmin,
            stateChannel,
            consumerProxy,
            consumerHoster,
            airdropper,
            permissionedExchange,
        },
    ];
}

export async function upgradeContracts(
    wallet: Wallet,
    deployment: ContractDeployment,
    config: DeploymentConfig['contracts'],
    overrides: Overrides | {} = {}
): Promise<ContractDeployment> {
    if (process.env.DEBUG) {
        console.log(`deploy start, from wallet ${wallet.address}`);
    }
    const proxyAdmin = ProxyAdmin__factory.connect(deployment.ProxyAdmin.address, wallet);

    const changed: (keyof typeof CONTRACTS)[] = [];
    for (const contract of Object.keys(UPGRADEBAL_CONTRACTS)) {
        const bytecodeHash = sha256(Buffer.from(CONTRACTS[contract].bytecode.replace(/^0x/, ''), 'hex'));
        if (bytecodeHash !== deployment[contract].bytecodeHash) {
            changed.push(contract as any);
        }
    }
    if (!changed.length) {
        console.log(`No Contracts Changed`);
        return;
    }
    console.log(`Contract Changed: ${changed.join(',')}`);
    for (const contract of changed) {
        console.log(`Upgrading ${contract}`);
        const [_, factory] = UPGRADEBAL_CONTRACTS[contract];
        const {address} = deployment[contract];
        const [logicAddr, deployTx] = await upgradeContract(proxyAdmin, address, factory, wallet, overrides);
        updateDeployment(deployment, contract, address, logicAddr, deployTx);
    }
    return deployment;
}<|MERGE_RESOLUTION|>--- conflicted
+++ resolved
@@ -330,15 +330,7 @@
         rewardsDistributer.deployTransaction.hash
     );
 
-<<<<<<< HEAD
-    const [stateChannel, SCLogicAddr] = await deployProxy<StateChannel>(
-        proxyAdmin,
-        StateChannel__factory,
-        wallet,
-        overrides
-    );
-=======
-    const rewardsPool = await deployProxy<RewardsPool>(
+    const [rewardsPool, RPLogicAddr] = await deployProxy<RewardsPool>(
         proxyAdmin,
         RewardsPool__factory,
         wallet,
@@ -346,20 +338,30 @@
     );
     const initRewardsPool = await rewardsPool.initialize(deployment.Settings.address, overrides);
     await initRewardsPool.wait();
-    updateDeployment(
-        deployment,
-        'RewardsPool',
-        rewardsPool.address,
-        rewardsPool.deployTransaction.hash
-    );
-
-    const rewardsHelper = await deployProxy<RewardsHelper>(proxyAdmin, RewardsHelper__factory, wallet, overrides);
+    updateDeployment(deployment, 'RewardsPool', rewardsPool.address, RPLogicAddr, rewardsPool.deployTransaction.hash);
+
+    const [rewardsHelper, RHLogicAddr] = await deployProxy<RewardsHelper>(
+        proxyAdmin,
+        RewardsHelper__factory,
+        wallet,
+        overrides
+    );
     const initRewardsHelper = await rewardsHelper.initialize(deployment.Settings.address, overrides);
     await initRewardsHelper.wait();
-    updateDeployment(deployment, 'RewardsHelper', rewardsHelper.address, rewardsHelper.deployTransaction.hash);
-
-    const stateChannel = await deployProxy<StateChannel>(proxyAdmin, StateChannel__factory, wallet, overrides);
->>>>>>> 2b635a8b
+    updateDeployment(
+        deployment,
+        'RewardsHelper',
+        rewardsHelper.address,
+        RHLogicAddr,
+        rewardsHelper.deployTransaction.hash
+    );
+
+    const [stateChannel, SCLogicAddr] = await deployProxy<StateChannel>(
+        proxyAdmin,
+        StateChannel__factory,
+        wallet,
+        overrides
+    );
     const initStateChannel = await stateChannel.initialize(deployment.Settings.address, overrides);
     await initStateChannel.wait();
     updateDeployment(
@@ -388,8 +390,15 @@
     // only local & test deploy.
     let consumerProxy;
     let consumerHoster;
+    let CPLogicAddr;
+    let CHLogicAddr;
     if (dev) {
-        consumerProxy = await deployProxy<ConsumerProxy>(proxyAdmin, ConsumerProxy__factory, wallet, overrides);
+        [consumerProxy, CPLogicAddr] = await deployProxy<ConsumerProxy>(
+            proxyAdmin,
+            ConsumerProxy__factory,
+            wallet,
+            overrides
+        );
         const initConsumerProxy = await consumerProxy.initialize(
             sqtToken.address,
             stateChannel.address,
@@ -397,12 +406,29 @@
             overrides
         );
         await initConsumerProxy.wait();
-        updateDeployment(deployment, 'ConsumerProxy', consumerProxy.address, consumerProxy.deployTransaction.hash);
-
-        consumerHoster = await deployProxy<ConsumerHoster>(proxyAdmin, ConsumerHoster__factory, wallet, overrides);
+        updateDeployment(
+            deployment,
+            'ConsumerProxy',
+            consumerProxy.address,
+            CPLogicAddr,
+            consumerProxy.deployTransaction.hash
+        );
+
+        [consumerHoster, CHLogicAddr] = await deployProxy<ConsumerHoster>(
+            proxyAdmin,
+            ConsumerHoster__factory,
+            wallet,
+            overrides
+        );
         const initConsumerHoster = await consumerHoster.initialize(sqtToken.address, stateChannel.address, overrides);
         await initConsumerHoster.wait();
-        updateDeployment(deployment, 'ConsumerHoster', consumerHoster.address, consumerHoster.deployTransaction.hash);
+        updateDeployment(
+            deployment,
+            'ConsumerHoster',
+            consumerHoster.address,
+            CHLogicAddr,
+            consumerHoster.deployTransaction.hash
+        );
     }
 
     // Register addresses on settings contract
