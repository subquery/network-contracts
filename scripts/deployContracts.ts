import {Wallet} from '@ethersproject/wallet';
import {BaseContract, Contract, Overrides} from 'ethers';
import {readFileSync, writeFileSync} from 'fs';
import Pino from 'pino';
import sha256 from 'sha256';
import CONTRACTS from '../src/contracts';
import {ContractDeployment, ContractName} from '../src/types';
import {TextColor, colorText, getLogger} from './logger';

import {SubqueryNetwork} from '@subql/contract-sdk';
import {
    AdminUpgradeabilityProxy__factory,
    Airdropper,
    ConsumerHost,
    ConsumerRegistry,
    DisputeManager,
    EraManager,
    IndexerRegistry,
    InflationController,
    PermissionedExchange,
    PlanManager,
    PriceOracle,
    ProxyAdmin,
    ProxyAdmin__factory,
    PurchaseOfferMarket,
    QueryRegistry,
    RewardsDistributer,
    RewardsHelper,
    RewardsPool,
    RewardsStaking,
    SQToken,
    ServiceAgreementRegistry,
    Settings,
    Staking,
    StakingManager,
    StateChannel,
    VSQToken,
    Vesting,
} from '../src';
import {
    CONTRACT_FACTORY,
    Config,
    ContractConfig,
    Contracts,
    FactoryContstructor,
    UPGRADEBAL_CONTRACTS,
} from './contracts';

let wallet: Wallet;
let network: SubqueryNetwork;
let logger: Pino.Logger;
let confirms: number;
let config: ContractConfig;
let deployment: Partial<ContractDeployment> = {};

function clearObject(obj: Record<string, unknown>) {
    const keys = Object.keys(obj);
    for (const key of keys) {
        delete obj[key];
    }
}

function codeToHash(code: string) {
    return sha256(Buffer.from(code.replace(/^0x/, ''), 'hex'));
}

async function getOverrides(): Promise<Overrides> {
    const price = await wallet.provider.getGasPrice();
    const gasPrice = price.add(20000000000); // add extra 15 gwei
    return {gasPrice};
}

export function saveDeployment(name: string, deployment: Partial<ContractDeployment>) {
    const filePath = `${__dirname}/../publish/${name}.json`;
    writeFileSync(filePath, JSON.stringify(deployment, null, 4));
    getLogger('Save Deployment').info(`Exported deployment of network ${name} result to ${filePath}`);
}

function loadDeployment(name: string) {
    const filePath = `${__dirname}/../publish/${name}.json`;
    const deployment = JSON.parse(readFileSync(filePath, 'utf8'));
    getLogger('Load Deployments').info(`Load deployment for network: ${name} from ${filePath}:`);

    return deployment;
}

async function deployContract<T extends BaseContract>(
    name: ContractName,
    options?: {
        proxyAdmin?: ProxyAdmin;
        initConfig?: (string | string[])[];
        deployConfig?: Config[];
    }
): Promise<T> {
    if (network !== 'local') logger = getLogger(name);

    const contractAddress = deployment[name]?.address;
    if (contractAddress) {
        logger?.info(`🎃 Contract ${name} already deployed at ${contractAddress}`);
        return CONTRACT_FACTORY[name].connect(contractAddress, wallet) as T;
    }

    logger?.info('🤞 Deploying contract');

    let contract: T;
    let innerAddress = '';
    const {proxyAdmin, initConfig} = options ?? {};
    const deployConfig = options?.deployConfig ?? [];

    if (proxyAdmin) {
        [contract, innerAddress] = await deployProxy<T>(proxyAdmin, CONTRACT_FACTORY[name], wallet, confirms);
    } else {
        const overrides = await getOverrides();
        contract = (await new CONTRACT_FACTORY[name](wallet).deploy(...deployConfig, overrides)) as T;
        await contract.deployTransaction.wait(confirms);
        logger?.info(`🔎 Tx hash: ${contract.deployTransaction.hash}`);
    }

    logger?.info(`🚀 Contract address: ${contract.address}`);

    if (initConfig) {
        logger?.info('🤞 Init contract');
        const defaultConfig = config[name] ?? [];
        const params = [...initConfig, ...defaultConfig];
        const overrides = await getOverrides();

        // @ts-ignore
        const tx = await contract.initialize(...params, overrides);
        logger?.info(`🔎 Tx hash: ${tx.hash}`);
        await tx.wait(confirms);
        logger?.info(`🚀 Contract initialized`);
    }

    updateDeployment(deployment, name, contract, innerAddress);

    return contract;
}

export const deployProxy = async <C extends Contract>(
    proxyAdmin: ProxyAdmin,
    ContractFactory: FactoryContstructor,
    wallet: Wallet,
    confirms: number
): Promise<[C, string]> => {
    const contractFactory = new ContractFactory(wallet);
    let contractLogic = await contractFactory.deploy(await getOverrides());
    await contractLogic.deployTransaction.wait(confirms);

    const adminUpgradabilityProxyFactory = new AdminUpgradeabilityProxy__factory(wallet);

    const contractProxy = await adminUpgradabilityProxyFactory.deploy(
        contractLogic.address,
        proxyAdmin.address,
        [],
        await getOverrides()
    );
    await contractProxy.deployTransaction.wait(confirms);

    const proxy = contractFactory.attach(contractProxy.address) as C;
    (proxy as any).deployTransaction = contractLogic.deployTransaction;
    return [proxy, contractLogic.address];
};

function updateDeployment(
    deployment: Partial<ContractDeployment>,
    name: ContractName,
    contract: Contract,
    innerAddr: string
) {
    const address = contract.address;
    const txHash = contract.deployTransaction.hash;
    if (process.env.DEPLOY_PRINT === 'true') {
        console.log(`${name} ${contract.address} deployed at tx ${txHash}`);
    }

    deployment[name] = {
        innerAddress: innerAddr,
        address,
        bytecodeHash: codeToHash(CONTRACTS[name].bytecode),
        lastUpdate: new Date().toUTCString(),
    };
}

export async function deployContracts(
    _wallet: Wallet,
    _config: ContractConfig,
    options?: {network: SubqueryNetwork; confirms: number; history: boolean}
): Promise<[Partial<ContractDeployment>, Contracts]> {
    wallet = _wallet;
    config = _config;
    confirms = options?.confirms ?? 1;
    network = options?.network ?? 'local';

    if (network !== 'local')
        getLogger('Wallet').info(colorText(`Deploy with wallet ${wallet.address}`, TextColor.GREEN));
    if (options?.history) {
        const localDeployment = loadDeployment(network);
        deployment = localDeployment;
    } else {
        clearObject(deployment);
    }

    try {
        const proxyAdmin = await deployContract<ProxyAdmin>('ProxyAdmin');

        const settings = await deployContract<Settings>('Settings', { proxyAdmin, initConfig: [] });
        const settingsAddress = settings.address;

        const inflationController = await deployContract<InflationController>('InflationController', {
            initConfig: [settingsAddress],
            proxyAdmin,
        });

        // deploy SQToken contract
        const sqtToken = await deployContract<SQToken>('SQToken', {
            deployConfig: [inflationController.address, ...config['SQToken']],
        });

        // deploy VSQToken contract
<<<<<<< HEAD
        const vsqtToken = await deployContract<VSQToken>('VSQToken', {initConfig: [settingsAddress]});
=======
        const vsqtToken = await deployContract<VSQToken>('VSQToken', { proxyAdmin, initConfig: [settingsAddress] });
>>>>>>> cf059e52

        //deploy Airdropper contract
        const [settleDestination] = config['Airdropper'];
        const airdropper = await deployContract<Airdropper>('Airdropper', {deployConfig: [settleDestination]});

        //deploy vesting contract
        const vesting = await deployContract<Vesting>('Vesting', {deployConfig: [deployment.SQToken.address]});

        // deploy Staking contract
        const staking = await deployContract<Staking>('Staking', {proxyAdmin, initConfig: [settingsAddress]});

        // deploy StakingManager contract
        const stakingManager = await deployContract<StakingManager>('StakingManager', {
            proxyAdmin,
            initConfig: [settingsAddress],
        });

        // deploy Era manager
        const eraManager = await deployContract<EraManager>('EraManager', {proxyAdmin, initConfig: [settingsAddress]});

        // deploy IndexerRegistry contract
        const indexerRegistry = await deployContract<IndexerRegistry>('IndexerRegistry', {
            proxyAdmin,
            initConfig: [settingsAddress],
        });

        // deploy QueryRegistry contract
        const queryRegistry = await deployContract<QueryRegistry>('QueryRegistry', {
            proxyAdmin,
            initConfig: [settingsAddress],
        });

        // deploy PlanManager contract
        const planManager = await deployContract<PlanManager>('PlanManager', {
            proxyAdmin,
            initConfig: [settingsAddress],
        });

        // deploy PurchaseOfferMarket contract
        const purchaseOfferMarket = await deployContract<PurchaseOfferMarket>('PurchaseOfferMarket', {
            proxyAdmin,
            initConfig: [settingsAddress],
        });

        // deploy ServiceAgreementRegistry contract
        const serviceAgreementRegistry = await deployContract<ServiceAgreementRegistry>('ServiceAgreementRegistry', {
            proxyAdmin,
            initConfig: [settingsAddress, [planManager.address, purchaseOfferMarket.address]],
        });

        // deploy RewardsDistributer contract
        const rewardsDistributer = await deployContract<RewardsDistributer>('RewardsDistributer', {
            proxyAdmin,
            initConfig: [settingsAddress],
        });

        // deploy RewardsPool contract
        const rewardsPool = await deployContract<RewardsPool>('RewardsPool', {
            proxyAdmin,
            initConfig: [settingsAddress],
        });

        // deploy RewardsStaking contract
        const rewardsStaking = await deployContract<RewardsStaking>('RewardsStaking', {
            proxyAdmin,
            initConfig: [settingsAddress],
        });

        // deploy RewardsHelper contract
        const rewardsHelper = await deployContract<RewardsHelper>('RewardsHelper', {
            proxyAdmin,
            initConfig: [settingsAddress],
        });

        // deploy stateChannel contract
        const stateChannel = await deployContract<StateChannel>('StateChannel', {
            proxyAdmin,
            initConfig: [settingsAddress],
        });

        // deploy PermissionedExchange contract
        const permissionedExchange = await deployContract<PermissionedExchange>('PermissionedExchange', {
            proxyAdmin,
            initConfig: [settingsAddress, [rewardsDistributer.address]],
        });

        // deploy ConsumerHost contract
        const consumerHost = await deployContract<ConsumerHost>('ConsumerHost', {
            proxyAdmin,
            initConfig: [settingsAddress, sqtToken.address, stateChannel.address],
        });

        // deploy DisputeManager contract
        const disputeManager = await deployContract<DisputeManager>('DisputeManager', {
            proxyAdmin,
            initConfig: [settingsAddress],
        });

        // deploy ConsumerRegistry contract
        const consumerRegistry = await deployContract<ConsumerRegistry>('ConsumerRegistry', {
            proxyAdmin,
            initConfig: [settingsAddress],
        });

        // delpoy PriceOracle contract
        const priceOracle = await deployContract<PriceOracle>('PriceOracle', {
            deployConfig: [10, 3600],
        });

        // Register addresses on settings contract
        getLogger('SettingContract').info('🤞 Set token addresses');
        const txToken = await settings.setTokenAddresses(
            deployment.SQToken.address,
            deployment.Staking.address,
            deployment.StakingManager.address,
            deployment.RewardsDistributer.address,
            deployment.RewardsPool.address,
            deployment.RewardsStaking.address,
            deployment.RewardsHelper.address,
            deployment.InflationController.address,
            deployment.Vesting.address,
            deployment.PermissionedExchange.address,
            deployment.PriceOracle.address,
            await getOverrides()
        );

        await txToken.wait(confirms);
        getLogger('SettingContract').info('🚀  Set token addresses success');

        getLogger('SettingContract').info('🤞 Set project addresses');
        const txProject = await settings.setProjectAddresses(
            deployment.IndexerRegistry.address,
            deployment.QueryRegistry.address,
            deployment.EraManager.address,
            deployment.PlanManager.address,
            deployment.ServiceAgreementRegistry.address,
            deployment.DisputeManager.address,
            deployment.StateChannel.address,
            deployment.ConsumerRegistry.address,
            await getOverrides()
        );

        await txProject.wait(confirms);
        getLogger('SettingContract').info('🚀  Set project addresses success');

        return [
            deployment,
            {
                settings,
                inflationController,
                token: sqtToken,
                vtoken: vsqtToken,
                staking,
                stakingManager,
                eraManager,
                indexerRegistry,
                queryRegistry,
                planManager,
                purchaseOfferMarket,
                serviceAgreementRegistry,
                rewardsDistributer,
                rewardsPool,
                rewardsStaking,
                rewardsHelper,
                proxyAdmin,
                stateChannel,
                airdropper,
                permissionedExchange,
                vesting,
                consumerHost,
                disputeManager,
                priceOracle,
                consumerRegistry,
            },
        ];
    } catch (error) {
        getLogger('ContractDeployment').info(`Failed to deploy contracts: ${JSON.stringify(error)}`);
        saveDeployment(network, deployment);
    }
}

export const upgradeContract = async (
    proxyAdmin: ProxyAdmin,
    proxyAddress: string,
    ContractFactory: FactoryContstructor,
    _wallet: Wallet,
    confirms: number
): Promise<[string, Contract]> => {
    wallet = _wallet;
    const contractFactory = new ContractFactory(wallet);
    const contract = await contractFactory.deploy(await getOverrides());
    await contract.deployTransaction.wait(confirms);

    const tx = await proxyAdmin.upgrade(proxyAddress, contract.address);
    await tx.wait(confirms);

    return [contract.address, contract];
};

export async function upgradeContracts(
    _wallet: Wallet,
    deployment: ContractDeployment,
    confirms: number
): Promise<ContractDeployment> {
    wallet = _wallet;
    const logger = getLogger('Upgrade Contract');
    logger.info(`Upgrade contrqact with wallet ${wallet.address}`);

    const proxyAdmin = ProxyAdmin__factory.connect(deployment.ProxyAdmin.address, wallet);

    const changed: (keyof typeof CONTRACTS)[] = [];
    for (const contract of Object.keys(UPGRADEBAL_CONTRACTS)) {
        const bytecodeHash = codeToHash(CONTRACTS[contract].bytecode);
        if (bytecodeHash !== deployment[contract]?.bytecodeHash) {
            changed.push(contract as any);
        }
    }

    if (!changed.length) {
        logger.info('No Contracts Changed');
        return;
    }

    logger.info(`Contract Changed: ${changed.join(',')}`);
    for (const contractName of changed) {
        logger.info(`Upgrading ${contractName}`);

        const [_, factory] = UPGRADEBAL_CONTRACTS[contractName];
        if (!deployment[contractName]) {
            console.warn(`contract ${contractName} not deployed`);
            continue;
        }

        const {address} = deployment[contractName];
        const [innerAddr] = await upgradeContract(proxyAdmin, address, factory, wallet, confirms);
        deployment[contractName] = {
            innerAddress: innerAddr,
            address,
            bytecodeHash: codeToHash(CONTRACTS[contractName].bytecode),
            lastUpdate: new Date().toUTCString(),
        };
    }
    return deployment as ContractDeployment;
}<|MERGE_RESOLUTION|>--- conflicted
+++ resolved
@@ -217,11 +217,7 @@
         });
 
         // deploy VSQToken contract
-<<<<<<< HEAD
-        const vsqtToken = await deployContract<VSQToken>('VSQToken', {initConfig: [settingsAddress]});
-=======
         const vsqtToken = await deployContract<VSQToken>('VSQToken', { proxyAdmin, initConfig: [settingsAddress] });
->>>>>>> cf059e52
 
         //deploy Airdropper contract
         const [settleDestination] = config['Airdropper'];
