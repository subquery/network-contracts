import {BaseContract, Overrides} from 'ethers';
import {Contract} from 'ethers';
import {readFileSync, writeFileSync} from 'fs';
import Pino from 'pino';
import sha256 from 'sha256';
import {Wallet} from '@ethersproject/wallet';
import CONTRACTS from '../src/contracts';
import {ContractDeployment, ContractName} from '../src/types';
import {colorText, getLogger, TextColor} from './logger';

import {
    ProxyAdmin,
    ProxyAdmin__factory,
    AdminUpgradeabilityProxy__factory,
    InflationController,
    Staking,
    StakingManager,
    QueryRegistry,
    ServiceAgreementRegistry,
    Settings,
    SQToken,
    VSQToken,
    EraManager,
    IndexerRegistry,
    PlanManager,
    PurchaseOfferMarket,
    RewardsDistributer,
    RewardsPool,
    RewardsStaking,
    RewardsHelper,
    StateChannel,
    Airdropper,
    PermissionedExchange,
    Vesting,
    ConsumerHost,
    DisputeManager,
<<<<<<< HEAD
    PriceOracle,
=======
    ConsumerRegistry,
>>>>>>> d5e38b2f
} from '../src';
import {SubqueryNetwork} from '@subql/contract-sdk';
import {
    CONTRACT_FACTORY,
    Config,
    ContractConfig,
    Contracts,
    FactoryContstructor,
    UPGRADEBAL_CONTRACTS,
} from './contracts';

let wallet: Wallet;
let network: SubqueryNetwork;
let logger: Pino.Logger;
let confirms: number;
let config: ContractConfig;
let deployment: Partial<ContractDeployment> = {};

function clearObject(obj: Record<string, unknown>) {
    const keys = Object.keys(obj);
    for (const key of keys) {
        delete obj[key];
    }
}

function codeToHash(code: string) {
    return sha256(Buffer.from(code.replace(/^0x/, ''), 'hex'));
}

async function getOverrides(): Promise<Overrides> {
    const price = await wallet.provider.getGasPrice();
    const gasPrice = price.add(20000000000); // add extra 15 gwei
    return {gasPrice};
}

export function saveDeployment(name: string, deployment: Partial<ContractDeployment>) {
    const filePath = `${__dirname}/../publish/${name}.json`;
    writeFileSync(filePath, JSON.stringify(deployment, null, 4));
    getLogger('Save Deployment').info(`Exported deployment of network ${name} result to ${filePath}`);
}

function loadDeployment(name: string) {
    const filePath = `${__dirname}/../publish/${name}.json`;
    const deployment = JSON.parse(readFileSync(filePath, 'utf8'));
    getLogger('Load Deployments').info(`Load deployment for network: ${name} from ${filePath}:`);

    return deployment;
}

async function deployContract<T extends BaseContract>(
    name: ContractName,
    options?: {
        proxyAdmin?: ProxyAdmin;
        initConfig?: (string | string[])[];
        deployConfig?: Config[];
    }
): Promise<T> {
    if (network !== 'local') logger = getLogger(name);

    const contractAddress = deployment[name]?.address;
    if (contractAddress) {
        logger?.info(`🎃 Contract ${name} already deployed at ${contractAddress}`);
        return CONTRACT_FACTORY[name].connect(contractAddress, wallet) as T;
    }

    logger?.info('🤞 Deploying contract');

    let contract: T;
    let innerAddress = '';
    const {proxyAdmin, initConfig} = options ?? {};
    const deployConfig = options?.deployConfig ?? [];

    if (proxyAdmin) {
        [contract, innerAddress] = await deployProxy<T>(proxyAdmin, CONTRACT_FACTORY[name], wallet, confirms);
    } else {
        const overrides = await getOverrides();
        contract = (await new CONTRACT_FACTORY[name](wallet).deploy(...deployConfig, overrides)) as T;
        await contract.deployTransaction.wait(confirms);
        logger?.info(`🔎 Tx hash: ${contract.deployTransaction.hash}`);
    }

    logger?.info(`🚀 Contract address: ${contract.address}`);

    if (initConfig) {
        logger?.info('🤞 Init contract');
        const defaultConfig = config[name] ?? [];
        const params = [...initConfig, ...defaultConfig];
        const overrides = await getOverrides();

        // @ts-ignore
        const tx = await contract.initialize(...params, overrides);
        logger?.info(`🔎 Tx hash: ${tx.hash}`);
        await tx.wait(confirms);
        logger?.info(`🚀 Contract initialized`);
    }

    updateDeployment(deployment, name, contract, innerAddress);

    return contract;
}

export const deployProxy = async <C extends Contract>(
    proxyAdmin: ProxyAdmin,
    ContractFactory: FactoryContstructor,
    wallet: Wallet,
    confirms: number
): Promise<[C, string]> => {
    const contractFactory = new ContractFactory(wallet);
    let contractLogic = await contractFactory.deploy(await getOverrides());
    await contractLogic.deployTransaction.wait(confirms);

    const adminUpgradabilityProxyFactory = new AdminUpgradeabilityProxy__factory(wallet);

    const contractProxy = await adminUpgradabilityProxyFactory.deploy(
        contractLogic.address,
        proxyAdmin.address,
        [],
        await getOverrides()
    );
    await contractProxy.deployTransaction.wait(confirms);

    const proxy = contractFactory.attach(contractProxy.address) as C;
    (proxy as any).deployTransaction = contractLogic.deployTransaction;
    return [proxy, contractLogic.address];
};

function updateDeployment(
    deployment: Partial<ContractDeployment>,
    name: ContractName,
    contract: Contract,
    innerAddr: string
) {
    const address = contract.address;
    const txHash = contract.deployTransaction.hash;
    if (process.env.DEPLOY_PRINT === 'true') {
        console.log(`${name} ${contract.address} deployed at tx ${txHash}`);
    }

    deployment[name] = {
        innerAddress: innerAddr,
        address,
        bytecodeHash: codeToHash(CONTRACTS[name].bytecode),
        lastUpdate: new Date().toUTCString(),
    };
}

export async function deployContracts(
    _wallet: Wallet,
    _config: ContractConfig,
    options?: {network: SubqueryNetwork; confirms: number; history: boolean}
): Promise<[Partial<ContractDeployment>, Contracts]> {
    wallet = _wallet;
    config = _config;
    confirms = options?.confirms ?? 1;
    network = options?.network ?? 'local';

    if (network !== 'local')
        getLogger('Wallet').info(colorText(`Deploy with wallet ${wallet.address}`, TextColor.GREEN));
    if (options?.history) {
        const localDeployment = loadDeployment(network);
        deployment = localDeployment;
    } else {
        clearObject(deployment);
    }

    try {
        const proxyAdmin = await deployContract<ProxyAdmin>('ProxyAdmin');

        const settings = await deployContract<Settings>('Settings');

        const settingsAddress = settings.address;
        const inflationController = await deployContract<InflationController>('InflationController', {
            initConfig: [settingsAddress],
            proxyAdmin,
        });

        // deploy SQToken contract
        const sqtToken = await deployContract<SQToken>('SQToken', {
            deployConfig: [inflationController.address, ...config['SQToken']],
        });

        // deploy VSQToken contract
        const vsqtToken = await deployContract<VSQToken>('VSQToken', {initConfig: [settingsAddress]});

        //deploy Airdropper contract
        const [settleDestination] = config['Airdropper'];
        const airdropper = await deployContract<Airdropper>('Airdropper', {deployConfig: [settleDestination]});

        //deploy vesting contract
        const vesting = await deployContract<Vesting>('Vesting', {deployConfig: [deployment.SQToken.address]});

        // deploy Staking contract
        const staking = await deployContract<Staking>('Staking', {proxyAdmin, initConfig: [settingsAddress]});

        // deploy StakingManager contract
        const stakingManager = await deployContract<StakingManager>('StakingManager', {
            proxyAdmin,
            initConfig: [settingsAddress],
        });

        // deploy Era manager
        const eraManager = await deployContract<EraManager>('EraManager', {proxyAdmin, initConfig: [settingsAddress]});

        // deploy IndexerRegistry contract
        const indexerRegistry = await deployContract<IndexerRegistry>('IndexerRegistry', {
            proxyAdmin,
            initConfig: [settingsAddress],
        });

        // deploy QueryRegistry contract
        const queryRegistry = await deployContract<QueryRegistry>('QueryRegistry', {
            proxyAdmin,
            initConfig: [settingsAddress],
        });

        // deploy PlanManager contract
        const planManager = await deployContract<PlanManager>('PlanManager', {
            proxyAdmin,
            initConfig: [settingsAddress],
        });

        // deploy PurchaseOfferMarket contract
        const purchaseOfferMarket = await deployContract<PurchaseOfferMarket>('PurchaseOfferMarket', {
            proxyAdmin,
            initConfig: [settingsAddress],
        });

        // deploy ServiceAgreementRegistry contract
        const serviceAgreementRegistry = await deployContract<ServiceAgreementRegistry>('ServiceAgreementRegistry', {
            proxyAdmin,
            initConfig: [settingsAddress, [planManager.address, purchaseOfferMarket.address]],
        });

        // deploy RewardsDistributer contract
        const rewardsDistributer = await deployContract<RewardsDistributer>('RewardsDistributer', {
            proxyAdmin,
            initConfig: [settingsAddress],
        });

        // deploy RewardsPool contract
        const rewardsPool = await deployContract<RewardsPool>('RewardsPool', {
            proxyAdmin,
            initConfig: [settingsAddress],
        });

        // deploy RewardsStaking contract
        const rewardsStaking = await deployContract<RewardsStaking>('RewardsStaking', {
            proxyAdmin,
            initConfig: [settingsAddress],
        });

        // deploy RewardsHelper contract
        const rewardsHelper = await deployContract<RewardsHelper>('RewardsHelper', {
            proxyAdmin,
            initConfig: [settingsAddress],
        });

        // deploy stateChannel contract
        const stateChannel = await deployContract<StateChannel>('StateChannel', {
            proxyAdmin,
            initConfig: [settingsAddress],
        });

        // deploy PermissionedExchange contract
        const permissionedExchange = await deployContract<PermissionedExchange>('PermissionedExchange', {
            proxyAdmin,
            initConfig: [settingsAddress, [rewardsDistributer.address]],
        });

        // deploy ConsumerHost contract
        const consumerHost = await deployContract<ConsumerHost>('ConsumerHost', {
            proxyAdmin,
            initConfig: [settingsAddress, sqtToken.address, stateChannel.address],
        });

        // deploy DisputeManager contract
<<<<<<< HEAD
        const disputeManager = await deployContract<DisputeManager>('DisputeManager', { proxyAdmin, initConfig: [settingsAddress] });

        // delpoy PriceOracle contract
        const priceOracle = await deployContract<PriceOracle>('PriceOracle')
    
=======
        const disputeManager = await deployContract<DisputeManager>('DisputeManager', {
            proxyAdmin,
            initConfig: [settingsAddress],
        });

        // deploy ConsumerRegistry contract
        const consumerRegistry = await deployContract<ConsumerRegistry>('ConsumerRegistry', {
            proxyAdmin,
            initConfig: [settingsAddress],
        });

>>>>>>> d5e38b2f
        // Register addresses on settings contract
        const txToken = await settings.setTokenAddresses(
            deployment.SQToken.address,
            deployment.Staking.address,
            deployment.StakingManager.address,
            deployment.RewardsDistributer.address,
            deployment.RewardsPool.address,
            deployment.RewardsStaking.address,
            deployment.RewardsHelper.address,
            deployment.InflationController.address,
            deployment.Vesting.address,
            deployment.PermissionedExchange.address,
            deployment.PriceOracle.address,
            await getOverrides()
        );

        await txToken.wait(confirms);

        const txProject = await settings.setProjectAddresses(
            deployment.IndexerRegistry.address,
            deployment.QueryRegistry.address,
            deployment.EraManager.address,
            deployment.PlanManager.address,
            deployment.ServiceAgreementRegistry.address,
            deployment.DisputeManager.address,
            deployment.StateChannel.address,
            deployment.ConsumerRegistry.address,
            await getOverrides()
        );

        await txProject.wait(confirms);

        return [
            deployment,
            {
                settings,
                inflationController,
                token: sqtToken,
                vtoken: vsqtToken,
                staking,
                stakingManager,
                eraManager,
                indexerRegistry,
                queryRegistry,
                planManager,
                purchaseOfferMarket,
                serviceAgreementRegistry,
                rewardsDistributer,
                rewardsPool,
                rewardsStaking,
                rewardsHelper,
                proxyAdmin,
                stateChannel,
                airdropper,
                permissionedExchange,
                vesting,
                consumerHost,
                disputeManager,
<<<<<<< HEAD
                priceOracle,
=======
                consumerRegistry,
>>>>>>> d5e38b2f
            },
        ];
    } catch (error) {
        logger?.info(`Failed to deploy contracts: ${JSON.stringify(error)}`);
        saveDeployment(network, deployment);
    }
}

export const upgradeContract = async (
    proxyAdmin: ProxyAdmin,
    proxyAddress: string,
    ContractFactory: FactoryContstructor,
    _wallet: Wallet,
    confirms: number
): Promise<[string, Contract]> => {
    wallet = _wallet;
    const contractFactory = new ContractFactory(wallet);
    const contract = await contractFactory.deploy(await getOverrides());
    await contract.deployTransaction.wait(confirms);

    const tx = await proxyAdmin.upgrade(proxyAddress, contract.address);
    await tx.wait(confirms);

    return [contract.address, contract];
};

export async function upgradeContracts(
    _wallet: Wallet,
    deployment: ContractDeployment,
    confirms: number
): Promise<ContractDeployment> {
    wallet = _wallet;
    const logger = getLogger('Upgrade Contract');
    logger.info(`Upgrade contrqact with wallet ${wallet.address}`);

    const proxyAdmin = ProxyAdmin__factory.connect(deployment.ProxyAdmin.address, wallet);

    const changed: (keyof typeof CONTRACTS)[] = [];
    for (const contract of Object.keys(UPGRADEBAL_CONTRACTS)) {
        const bytecodeHash = codeToHash(CONTRACTS[contract].bytecode);
        if (bytecodeHash !== deployment[contract].bytecodeHash) {
            changed.push(contract as any);
        }
    }

    if (!changed.length) {
        logger.info('No Contracts Changed');
        return;
    }

    logger.info(`Contract Changed: ${changed.join(',')}`);
    for (const contractName of changed) {
        logger.info(`Upgrading ${contractName}`);
        const [_, factory] = UPGRADEBAL_CONTRACTS[contractName];
        const {address} = deployment[contractName];
        const [innerAddr] = await upgradeContract(proxyAdmin, address, factory, wallet, confirms);
        deployment[contractName] = {
            innerAddress: innerAddr,
            address,
            bytecodeHash: codeToHash(CONTRACTS[contractName].bytecode),
            lastUpdate: new Date().toUTCString(),
        };
    }
    return deployment as ContractDeployment;
}<|MERGE_RESOLUTION|>--- conflicted
+++ resolved
@@ -34,11 +34,8 @@
     Vesting,
     ConsumerHost,
     DisputeManager,
-<<<<<<< HEAD
     PriceOracle,
-=======
     ConsumerRegistry,
->>>>>>> d5e38b2f
 } from '../src';
 import {SubqueryNetwork} from '@subql/contract-sdk';
 import {
@@ -315,25 +312,20 @@
         });
 
         // deploy DisputeManager contract
-<<<<<<< HEAD
-        const disputeManager = await deployContract<DisputeManager>('DisputeManager', { proxyAdmin, initConfig: [settingsAddress] });
+        const disputeManager = await deployContract<DisputeManager>('DisputeManager', {
+            proxyAdmin,
+            initConfig: [settingsAddress],
+        });
+
+        // deploy ConsumerRegistry contract
+        const consumerRegistry = await deployContract<ConsumerRegistry>('ConsumerRegistry', {
+            proxyAdmin,
+            initConfig: [settingsAddress],
+        });
 
         // delpoy PriceOracle contract
         const priceOracle = await deployContract<PriceOracle>('PriceOracle')
     
-=======
-        const disputeManager = await deployContract<DisputeManager>('DisputeManager', {
-            proxyAdmin,
-            initConfig: [settingsAddress],
-        });
-
-        // deploy ConsumerRegistry contract
-        const consumerRegistry = await deployContract<ConsumerRegistry>('ConsumerRegistry', {
-            proxyAdmin,
-            initConfig: [settingsAddress],
-        });
-
->>>>>>> d5e38b2f
         // Register addresses on settings contract
         const txToken = await settings.setTokenAddresses(
             deployment.SQToken.address,
@@ -392,11 +384,8 @@
                 vesting,
                 consumerHost,
                 disputeManager,
-<<<<<<< HEAD
                 priceOracle,
-=======
                 consumerRegistry,
->>>>>>> d5e38b2f
             },
         ];
     } catch (error) {
