--- conflicted
+++ resolved
@@ -177,18 +177,16 @@
     await sqtToken.deployTransaction.wait();
     updateDeployment(deployment, 'SQToken', sqtToken.address, sqtToken.deployTransaction.hash);
 
-<<<<<<< HEAD
     // deploy VSQToken contract
     const vsqtToken = await new VSQToken__factory(wallet).deploy(overrides);
     const initVsqtToken = await vsqtToken.initialize(deployment.Settings.address, overrides);
     await initVsqtToken.wait();
     updateDeployment(deployment, 'VSQToken', vsqtToken.address, vsqtToken.deployTransaction.hash);
-=======
+
     //deploy Airdropper contract
     const airdropper = await new Airdropper__factory(wallet).deploy(overrides);
     await airdropper.deployTransaction.wait();
     updateDeployment(deployment, 'Airdropper', airdropper.address, airdropper.deployTransaction.hash);
->>>>>>> 4550520b
 
     // deploy Staking contract
     const staking = await deployProxy<Staking>(proxyAdmin, Staking__factory, wallet, overrides);
