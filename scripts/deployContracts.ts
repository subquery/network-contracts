import {ContractFactory, Contract, Overrides} from 'ethers';
import sha256 from 'sha256';
import CONTRACTS from '../src/contracts';
import {ContractDeployment, DeploymentConfig} from '../src/types';
import {Wallet} from '@ethersproject/wallet';

import {
    ProxyAdmin,
    ProxyAdmin__factory,
    AdminUpgradeabilityProxy__factory,
    InflationController__factory,
    Staking__factory,
    IndexerRegistry__factory,
    QueryRegistry__factory,
    InflationController,
    Staking,
    Settings__factory,
    QueryRegistry,
    PlanManager__factory,
    SQToken__factory,
    ServiceAgreementRegistry__factory,
    ServiceAgreementRegistry,
    EraManager__factory,
    PurchaseOfferMarket__factory,
    Settings,
    SQToken,
    EraManager,
    IndexerRegistry,
    PlanManager,
    PurchaseOfferMarket,
    RewardsDistributer,
    RewardsDistributer__factory,
<<<<<<< HEAD
    RewardsPool,
    RewardsPool__factory,
=======
    RewardsHelper,
    RewardsHelper__factory,
>>>>>>> 278764f2
    StateChannel,
    StateChannel__factory,
    ConsumerProxy,
    ConsumerProxy__factory,
    ConsumerHoster,
    ConsumerHoster__factory,
} from '../src';

interface FactoryContstructor {
    new (wallet: Wallet): ContractFactory;
    readonly abi: any;
}

type Contracts = {
    proxyAdmin: ProxyAdmin;
    settings: Settings;
    inflationController: InflationController;
    token: SQToken;
    staking: Staking;
    eraManager: EraManager;
    indexerRegistry: IndexerRegistry;
    queryRegistry: QueryRegistry;
    planManager: PlanManager;
    purchaseOfferMarket: PurchaseOfferMarket;
    serviceAgreementRegistry: ServiceAgreementRegistry;
    rewardsDistributer: RewardsDistributer;
<<<<<<< HEAD
    rewardsPool: RewardsPool;
=======
    rewardsHelper: RewardsHelper;
>>>>>>> 278764f2
    stateChannel: StateChannel;
    consumerProxy: ConsumerProxy;
    consumerHoster: ConsumerHoster;
};

const UPGRADEBAL_CONTRACTS: Partial<Record<keyof typeof CONTRACTS, [{bytecode: string}, FactoryContstructor]>> = {
    InflationController: [CONTRACTS.InflationController, InflationController__factory],
    IndexerRegistry: [CONTRACTS.IndexerRegistry, IndexerRegistry__factory],
    PlanManager: [CONTRACTS.PlanManager, PlanManager__factory],
    QueryRegistry: [CONTRACTS.QueryRegistry, QueryRegistry__factory],
    RewardsDistributer: [CONTRACTS.RewardsDistributer, RewardsDistributer__factory],
<<<<<<< HEAD
    RewardsPool: [CONTRACTS.RewardsPool, RewardsPool__factory],
=======
    RewardsHelper: [CONTRACTS.RewardsHelper, RewardsHelper__factory],
>>>>>>> 278764f2
    ServiceAgreementRegistry: [CONTRACTS.ServiceAgreementRegistry, ServiceAgreementRegistry__factory],
    Staking: [CONTRACTS.Staking, Staking__factory],
    EraManager: [CONTRACTS.EraManager, EraManager__factory],
    PurchaseOfferMarket: [CONTRACTS.PurchaseOfferMarket, PurchaseOfferMarket__factory],
    StateChannel: [CONTRACTS.StateChannel, StateChannel__factory],
    ConsumerProxy: [CONTRACTS.ConsumerProxy, ConsumerProxy__factory],
    ConsumerHoster: [CONTRACTS.ConsumerHoster, ConsumerHoster__factory],
};

export const deployProxy = async <C extends Contract>(
    proxyAdmin: ProxyAdmin,
    ContractFactory: FactoryContstructor,
    wallet: Wallet,
    overrides: any
): Promise<C> => {
    const contractFactory = new ContractFactory(wallet);
    let contractLogic = await contractFactory.deploy(overrides);
    await contractLogic.deployTransaction.wait();

    const adminUpgradabilityProxyFactory = new AdminUpgradeabilityProxy__factory(wallet);

    const contractProxy = await adminUpgradabilityProxyFactory.deploy(
        contractLogic.address,
        proxyAdmin.address,
        [],
        overrides
    );
    await contractProxy.deployTransaction.wait();

    const proxy = contractFactory.attach(contractProxy.address) as C;
    (proxy as any).deployTransaction = contractLogic.deployTransaction;
    return proxy;
};

export const upgradeContract = async (
    proxyAdmin: ProxyAdmin,
    proxyAddress: string,
    ContractFactory: FactoryContstructor,
    wallet: Wallet,
    overrides: any
): Promise<string> => {
    const contractFactory = new ContractFactory(wallet);
    let contractLogic = await contractFactory.deploy(overrides);
    await contractLogic.deployTransaction.wait();

    const tx = await proxyAdmin.upgrade(proxyAddress, contractLogic.address);
    await tx.wait();

    return contractLogic.deployTransaction.hash;
};

function updateDeployment(
    deployment: Partial<ContractDeployment>,
    name: keyof ContractDeployment,
    contractAddr: string,
    deployTxHash: string
) {
    if (process.env.DEPLOY_PRINT === 'true') {
        console.log(`${name} ${contractAddr} deployed at tx ${deployTxHash}`);
    }
    deployment[name] = {
        address: contractAddr,
        bytecodeHash: sha256(Buffer.from(CONTRACTS[name].bytecode.replace(/^0x/, ''), 'hex')),
        txHash: deployTxHash,
        lastUpdate: new Date().toUTCString(),
    };
}

export async function deployContracts(
    wallet: Wallet,
    config: DeploymentConfig['contracts'],
    overrides: Overrides | {} = {},
    dev: boolean | true
): Promise<[Partial<ContractDeployment>, Contracts]> {
    const deployment: Partial<ContractDeployment> = {};
    if (process.env.DEBUG) {
        console.log(`deploy start, from wallet ${wallet.address}`);
    }
    const proxyAdmin = await new ProxyAdmin__factory(wallet).deploy(overrides);
    await proxyAdmin.deployTransaction.wait();
    updateDeployment(deployment, 'ProxyAdmin', proxyAdmin.address, proxyAdmin.deployTransaction.hash);
    if (process.env.DEBUG) {
        console.log(`proxyAdmin deploy ${proxyAdmin.address}`);
    }
    // deploy settings contract
    const settings = await new Settings__factory(wallet).deploy(overrides);
    await settings.deployTransaction.wait();
    updateDeployment(deployment, 'Settings', settings.address, settings.deployTransaction.hash);
    // deploy InflationController contract
    const inflationController = await deployProxy<InflationController>(
        proxyAdmin,
        InflationController__factory,
        wallet,
        overrides
    );
    const inflationInit = await inflationController.initialize(
        deployment.Settings.address,
        ...(config['InflationController'] as [number, string]),
        overrides
    );
    await inflationInit.wait();
    updateDeployment(
        deployment,
        'InflationController',
        inflationController.address,
        inflationController.deployTransaction.hash
    );

    // deploy SQToken contract
    const sqtToken = await new SQToken__factory(wallet).deploy(deployment.InflationController.address, overrides);
    await sqtToken.deployTransaction.wait();
    updateDeployment(deployment, 'SQToken', sqtToken.address, sqtToken.deployTransaction.hash);

    // deploy Staking contract
    const staking = await deployProxy<Staking>(proxyAdmin, Staking__factory, wallet, overrides);
    const initStaking = await staking.initialize(
        ...(config['Staking'] as [number]),
        deployment.Settings.address,
        overrides
    );
    await initStaking.wait();
    updateDeployment(deployment, 'Staking', staking.address, staking.deployTransaction.hash);

    // deploy Era manager
    const eraManager = await deployProxy<EraManager>(proxyAdmin, EraManager__factory, wallet, overrides);
    const eraManagerInit = await eraManager.initialize(
        deployment.Settings.address,
        ...(config['EraManager'] as [number]),
        overrides
    );
    await eraManagerInit.wait();
    updateDeployment(deployment, 'EraManager', eraManager.address, eraManager.deployTransaction.hash);

    // deploy IndexerRegistry contract
    const indexerRegistry = await deployProxy<IndexerRegistry>(proxyAdmin, IndexerRegistry__factory, wallet, overrides);
    const initIndexer = await indexerRegistry.initialize(deployment.Settings.address, overrides);
    await initIndexer.wait();
    updateDeployment(deployment, 'IndexerRegistry', indexerRegistry.address, indexerRegistry.deployTransaction.hash);

    // deploy QueryRegistry contract
    const queryRegistry = await deployProxy<QueryRegistry>(proxyAdmin, QueryRegistry__factory, wallet, overrides);
    const initQuery = await queryRegistry.initialize(deployment.Settings.address, overrides);
    await initQuery.wait();
    updateDeployment(deployment, 'QueryRegistry', queryRegistry.address, queryRegistry.deployTransaction.hash);

    const planManager = await deployProxy<PlanManager>(proxyAdmin, PlanManager__factory, wallet, overrides);
    const initPlanManager = await planManager.initialize(deployment.Settings.address, overrides);
    await initPlanManager.wait();
    updateDeployment(deployment, 'PlanManager', planManager.address, planManager.deployTransaction.hash);

    const purchaseOfferMarket = await deployProxy<PurchaseOfferMarket>(
        proxyAdmin,
        PurchaseOfferMarket__factory,
        wallet,
        overrides
    );
    const purchaseOfferMarketInit = await purchaseOfferMarket.initialize(
        deployment.Settings.address,
        ...(config['PurchaseOfferMarket'] as [number, string]),
        overrides
    );
    await purchaseOfferMarketInit.wait();
    updateDeployment(
        deployment,
        'PurchaseOfferMarket',
        purchaseOfferMarket.address,
        purchaseOfferMarket.deployTransaction.hash
    );

    const serviceAgreementRegistry = await deployProxy<ServiceAgreementRegistry>(
        proxyAdmin,
        ServiceAgreementRegistry__factory,
        wallet,
        overrides
    );
    const initSARegistry = await serviceAgreementRegistry.initialize(deployment.Settings.address, [
        planManager.address,
        purchaseOfferMarket.address,
    ]);
    await initSARegistry.wait();
    updateDeployment(
        deployment,
        'ServiceAgreementRegistry',
        serviceAgreementRegistry.address,
        serviceAgreementRegistry.deployTransaction.hash
    );

    const rewardsDistributer = await deployProxy<RewardsDistributer>(
        proxyAdmin,
        RewardsDistributer__factory,
        wallet,
        overrides
    );
    const initRewardsDistributer = await rewardsDistributer.initialize(deployment.Settings.address, overrides);
    await initRewardsDistributer.wait();
    updateDeployment(
        deployment,
        'RewardsDistributer',
        rewardsDistributer.address,
        rewardsDistributer.deployTransaction.hash
    );

<<<<<<< HEAD
    const rewardsPool = await deployProxy<RewardsPool>(
        proxyAdmin,
        RewardsPool__factory,
        wallet,
        overrides
    );
    const initRewardsPool = await rewardsPool.initialize(deployment.Settings.address, overrides);
    await initRewardsPool.wait();
    updateDeployment(
        deployment,
        'RewardsPool',
        rewardsPool.address,
        rewardsPool.deployTransaction.hash
    );
=======
    const rewardsHelper = await deployProxy<RewardsHelper>(proxyAdmin, RewardsHelper__factory, wallet, overrides);
    const initRewardsHelper = await rewardsHelper.initialize(deployment.Settings.address, overrides);
    await initRewardsHelper.wait();
    updateDeployment(deployment, 'RewardsHelper', rewardsHelper.address, rewardsHelper.deployTransaction.hash);
>>>>>>> 278764f2

    const stateChannel = await deployProxy<StateChannel>(proxyAdmin, StateChannel__factory, wallet, overrides);
    const initStateChannel = await stateChannel.initialize(deployment.Settings.address, overrides);
    await initStateChannel.wait();
    updateDeployment(deployment, 'StateChannel', stateChannel.address, stateChannel.deployTransaction.hash);

    // only local & test deploy.
    let consumerProxy;
    let consumerHoster;
    if (dev) {
        consumerProxy = await deployProxy<ConsumerProxy>(proxyAdmin, ConsumerProxy__factory, wallet, overrides);
        const initConsumerProxy = await consumerProxy.initialize(sqtToken.address, stateChannel.address, wallet.address, overrides);
        await initConsumerProxy.wait();
        updateDeployment(deployment, 'ConsumerProxy', consumerProxy.address, consumerProxy.deployTransaction.hash);

        consumerHoster = await deployProxy<ConsumerHoster>(proxyAdmin, ConsumerHoster__factory, wallet, overrides);
        const initConsumerHoster = await consumerHoster.initialize(sqtToken.address, stateChannel.address, overrides);
        await initConsumerHoster.wait();
        updateDeployment(deployment, 'ConsumerHoster', consumerHoster.address, consumerHoster.deployTransaction.hash);
    }

    // Register addresses on settings contract
    const txObj = await settings.setAllAddresses(
        deployment.SQToken.address,
        deployment.Staking.address,
        deployment.IndexerRegistry.address,
        deployment.QueryRegistry.address,
        deployment.EraManager.address,
        deployment.PlanManager.address,
        deployment.ServiceAgreementRegistry.address,
        deployment.RewardsDistributer.address,
<<<<<<< HEAD
        deployment.RewardsPool.address,
=======
        deployment.RewardsHelper.address,
>>>>>>> 278764f2
        deployment.InflationController.address,
        overrides as any
    );

    await txObj.wait();

    return [
        deployment,
        {
            settings,
            inflationController,
            token: sqtToken,
            staking,
            eraManager,
            indexerRegistry,
            queryRegistry,
            planManager,
            purchaseOfferMarket,
            serviceAgreementRegistry,
            rewardsDistributer,
<<<<<<< HEAD
            rewardsPool,
=======
            rewardsHelper,
>>>>>>> 278764f2
            proxyAdmin,
            stateChannel,
            consumerProxy,
            consumerHoster,
        },
    ];
}

export async function upgradeContracts(
    wallet: Wallet,
    deployment: ContractDeployment,
    config: DeploymentConfig['contracts'],
    overrides: Overrides | {} = {}
): Promise<ContractDeployment> {
    if (process.env.DEBUG) {
        console.log(`deploy start, from wallet ${wallet.address}`);
    }
    const proxyAdmin = ProxyAdmin__factory.connect(deployment.ProxyAdmin.address, wallet);

    const changed: (keyof typeof CONTRACTS)[] = [];
    for (const contract of Object.keys(UPGRADEBAL_CONTRACTS)) {
        const bytecodeHash = sha256(Buffer.from(CONTRACTS[contract].bytecode.replace(/^0x/, ''), 'hex'));
        if (bytecodeHash !== deployment[contract].bytecodeHash) {
            changed.push(contract as any);
        }
    }
    if (!changed.length) {
        console.log(`No Contracts Changed`);
        return;
    }
    console.log(`Contract Changed: ${changed.join(',')}`);
    for (const contract of changed) {
        console.log(`Upgrading ${contract}`);
        const [_, factory] = UPGRADEBAL_CONTRACTS[contract];
        const {address} = deployment[contract];
        const deployTx = await upgradeContract(proxyAdmin, address, factory, wallet, overrides);
        updateDeployment(deployment, contract, address, deployTx);
    }
    return deployment;
}<|MERGE_RESOLUTION|>--- conflicted
+++ resolved
@@ -30,13 +30,10 @@
     PurchaseOfferMarket,
     RewardsDistributer,
     RewardsDistributer__factory,
-<<<<<<< HEAD
     RewardsPool,
     RewardsPool__factory,
-=======
     RewardsHelper,
     RewardsHelper__factory,
->>>>>>> 278764f2
     StateChannel,
     StateChannel__factory,
     ConsumerProxy,
@@ -63,11 +60,8 @@
     purchaseOfferMarket: PurchaseOfferMarket;
     serviceAgreementRegistry: ServiceAgreementRegistry;
     rewardsDistributer: RewardsDistributer;
-<<<<<<< HEAD
     rewardsPool: RewardsPool;
-=======
     rewardsHelper: RewardsHelper;
->>>>>>> 278764f2
     stateChannel: StateChannel;
     consumerProxy: ConsumerProxy;
     consumerHoster: ConsumerHoster;
@@ -79,11 +73,8 @@
     PlanManager: [CONTRACTS.PlanManager, PlanManager__factory],
     QueryRegistry: [CONTRACTS.QueryRegistry, QueryRegistry__factory],
     RewardsDistributer: [CONTRACTS.RewardsDistributer, RewardsDistributer__factory],
-<<<<<<< HEAD
     RewardsPool: [CONTRACTS.RewardsPool, RewardsPool__factory],
-=======
     RewardsHelper: [CONTRACTS.RewardsHelper, RewardsHelper__factory],
->>>>>>> 278764f2
     ServiceAgreementRegistry: [CONTRACTS.ServiceAgreementRegistry, ServiceAgreementRegistry__factory],
     Staking: [CONTRACTS.Staking, Staking__factory],
     EraManager: [CONTRACTS.EraManager, EraManager__factory],
@@ -286,7 +277,6 @@
         rewardsDistributer.deployTransaction.hash
     );
 
-<<<<<<< HEAD
     const rewardsPool = await deployProxy<RewardsPool>(
         proxyAdmin,
         RewardsPool__factory,
@@ -301,12 +291,11 @@
         rewardsPool.address,
         rewardsPool.deployTransaction.hash
     );
-=======
+
     const rewardsHelper = await deployProxy<RewardsHelper>(proxyAdmin, RewardsHelper__factory, wallet, overrides);
     const initRewardsHelper = await rewardsHelper.initialize(deployment.Settings.address, overrides);
     await initRewardsHelper.wait();
     updateDeployment(deployment, 'RewardsHelper', rewardsHelper.address, rewardsHelper.deployTransaction.hash);
->>>>>>> 278764f2
 
     const stateChannel = await deployProxy<StateChannel>(proxyAdmin, StateChannel__factory, wallet, overrides);
     const initStateChannel = await stateChannel.initialize(deployment.Settings.address, overrides);
@@ -338,11 +327,8 @@
         deployment.PlanManager.address,
         deployment.ServiceAgreementRegistry.address,
         deployment.RewardsDistributer.address,
-<<<<<<< HEAD
         deployment.RewardsPool.address,
-=======
         deployment.RewardsHelper.address,
->>>>>>> 278764f2
         deployment.InflationController.address,
         overrides as any
     );
@@ -363,11 +349,8 @@
             purchaseOfferMarket,
             serviceAgreementRegistry,
             rewardsDistributer,
-<<<<<<< HEAD
             rewardsPool,
-=======
             rewardsHelper,
->>>>>>> 278764f2
             proxyAdmin,
             stateChannel,
             consumerProxy,
