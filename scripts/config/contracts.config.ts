--- conflicted
+++ resolved
@@ -1,8 +1,4 @@
-<<<<<<< HEAD
-import {etherParse} from 'test/helper';
-=======
 import {etherParse} from '../../test/helper';
->>>>>>> 21bb52c8
 
 export default {
     mainnet: {
