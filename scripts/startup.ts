import { ContractReceipt, ContractTransaction, Overrides, Wallet, ethers } from 'ethers';
import Pino from 'pino';

import setup from './setup';

import Token from '../artifacts/contracts/SQToken.sol/SQToken.json';
import { ContractSDK, SubqueryNetwork } from '../build';
import { METADATA_HASH } from '../test/constants';
<<<<<<< HEAD
import { cidToBytes32, lastestTime } from '../test/helper';
=======
import { cidToBytes32, etherParse, lastestTime } from '../test/helper';
>>>>>>> 22802458
import startupKeplerConfig from './config/startup.kepler.json';
import startupMainnetConfig from './config/startup.mainnet.json';
import startupTestnetConfig from './config/startup.testnet.json';

import { Provider, StaticJsonRpcProvider } from '@ethersproject/providers';
import { parseEther } from 'ethers/lib/utils';
import { getLogger } from './logger';

let startupConfig: any = startupTestnetConfig;
let logger: Pino.Logger;
let confirms = 0;
let provider: Provider;

async function getOverrides(): Promise<Overrides> {
    const price = await provider.getGasPrice();
    const gasPrice = price.add(20000000000); // add extra 15 gwei
    return { gasPrice };
}

async function sendTx(transaction: (overrides: Overrides) => Promise<ContractTransaction>): Promise<ContractReceipt> {
    const overrides = await getOverrides();
    const tx = await transaction(overrides);
    logger?.info(`🤞 Sending transaction: ${tx.hash}`);
    const receipt = await tx.wait(confirms);
    logger?.info('🚀 Transaction successful!');
    return receipt;
}

async function getAirdropTimeConfig(provider) {
    const startTime = (await lastestTime(provider)) + 600;
    const endTime = startTime + 864000;

    return { startTime, endTime };
}

export async function createProjects(sdk: ContractSDK, _provider?: StaticJsonRpcProvider) {
    if (_provider) provider = _provider;
    logger = getLogger('Projects');
    for (const creator of startupConfig.QRCreator) {
        const result = await sdk.queryRegistry.creatorWhitelist(creator);
        if (!result) {
            logger.info(`Add project creator: ${creator}`);
            await sendTx((overrides) => sdk.queryRegistry.addCreator(creator, overrides));
        } else {
            logger.info(`${creator} has already exist`);
        }
    }

    logger.info('Create Query Projects');
    const queryId = await sdk.queryRegistry.nextQueryId();
    const projects = startupConfig.projects;
    for (var i = queryId.toNumber(); i < projects.length; i++) {
        const { name, metadataCid, versionCid, deploymentId } = projects[i];
        logger.info(`Create query project: ${name}`);
        await sendTx((overrides) =>
            sdk.queryRegistry.createQueryProject(
                cidToBytes32(metadataCid),
                cidToBytes32(versionCid),
                cidToBytes32(deploymentId),
                overrides
            )
        );
    }

    logger.info('Remove owner from creator whitelist');
    const owner = await sdk.queryRegistry.owner();
    await sendTx((overrides) => sdk.queryRegistry.removeCreator(owner, overrides));

    logger.info('Add mutli-sig wallet as creator');
    await sendTx((overrides) => sdk.queryRegistry.addCreator(startupConfig.multiSign, overrides));

    console.log('\n');
}

export async function createPlanTemplates(sdk: ContractSDK, _provider?: StaticJsonRpcProvider) {
    if (_provider) provider = _provider;
    logger = getLogger('Plan Templates');
    const templateId = await sdk.planManager.nextTemplateId();
    const templates = startupConfig.planTemplates;
    for (var i = templateId.toNumber(); i < templates.length; i++) {
<<<<<<< HEAD
        const { period, dailyReqCap, rateLimit, token } = templates[i];
=======
        const { period, dailyReqCap, rateLimit } = templates[i];
>>>>>>> 22802458
        logger.info(`Create No. ${i} plan template: ${period} | ${dailyReqCap} | ${rateLimit}`);
        await sendTx((overrides) =>
            sdk.planManager.createPlanTemplate(period, dailyReqCap, rateLimit, token, METADATA_HASH, overrides)
        );
    }

    console.log('\n');
}

export async function airdrop(sdk: ContractSDK, _provider?: StaticJsonRpcProvider) {
    if (_provider) provider = _provider;
    logger = getLogger('Airdrop');
    for (const controller of startupConfig.AirdropController) {
        const result = await sdk.airdropper.controllers(controller);
        if (!result) {
            logger.info(`Add airdrop controller: ${controller}`);
            await sendTx((overrides) => sdk.airdropper.addController(controller, overrides));
        } else {
            logger.info(`${controller} has already exist`);
        }
    }

    if (startupConfig.airdrops.length > 0) {
        logger.info('Create Airdrop round');
        const { startTime, endTime } = await getAirdropTimeConfig(provider);
        const receipt = await sendTx((overrides) =>
            sdk.airdropper.createRound(sdk.sqToken.address, startTime, endTime, overrides)
        );
        const roundId = receipt.events[0].args.roundId;
        logger.info(`Round ${roundId} created: ${startTime} | ${endTime}`);

        const airdropAccounts = startupConfig.airdrops;
        const rounds = new Array(airdropAccounts.length).fill(roundId);
        const amounts = startupConfig.amounts.map((a) => parseEther(a.toString()));

        logger.info('Batch send Airdrop');
        const totalAmount = eval(startupConfig.amounts.join('+'));
        await sendTx((overrides) =>
            sdk.sqToken.increaseAllowance(sdk.airdropper.address, parseEther(totalAmount.toString()), overrides)
        );
        await sendTx((overrides) => sdk.airdropper.batchAirdrop(airdropAccounts, rounds, amounts, overrides));
    }

    const owner = await sdk.airdropper.owner();
    logger.info(`Remove owner from airdrop controller: ${owner}`);
    await sendTx((overrides) => sdk.airdropper.removeController(owner, overrides));

    logger.info('Add mutli-sig wallet as airdrop controller');
    await sendTx((overrides) => sdk.airdropper.addController(startupConfig.multiSign, overrides));

    console.log('\n');
}

async function setupPermissionExchange(sdk: ContractSDK, wallet: Wallet, _provider?: StaticJsonRpcProvider) {
    if (_provider) provider = _provider;
    logger = getLogger('Permission Exchange');
    logger.info('Setup exchange order');
    const { usdcAddress, amountGive, amountGet, expireDate, tokenGiveBalance } = startupConfig.exchange;
    const usdcContract = new ethers.Contract(usdcAddress, Token.abi, provider);
    await usdcContract.connect(wallet).increaseAllowance(sdk.permissionedExchange.address, tokenGiveBalance);

    await sendTx((overrides) =>
        sdk.permissionedExchange.createPairOrders(
            usdcAddress,
            sdk.sqToken.address,
            amountGive,
            amountGet,
            expireDate,
            tokenGiveBalance,
            overrides
        )
    );

    console.log('\n');
}

export async function ownerTransfer(sdk: ContractSDK) {
    logger = getLogger('Owner Transfer');
    const contracts = [
        sdk.airdropper,
        sdk.consumerHost,
        sdk.disputeManager,
        sdk.eraManager,
        sdk.indexerRegistry,
        sdk.inflationController,
        sdk.permissionedExchange,
        sdk.planManager,
        sdk.proxyAdmin,
        sdk.purchaseOfferMarket,
        sdk.queryRegistry,
        sdk.rewardsDistributor,
        sdk.rewardsHelper,
        sdk.rewardsPool,
        sdk.rewardsStaking,
        sdk.serviceAgreementRegistry,
        sdk.settings,
        sdk.sqToken,
        sdk.staking,
        sdk.stakingManager,
        sdk.stateChannel,
        sdk.vesting,
        sdk.consumerRegistry,
    ];

    for (const contract of contracts) {
        const owner = await contract.owner();
        if (owner != startupConfig.multiSign) {
            logger.info(`Transfer Ownership: ${contract.address}`);
            await sendTx((overrides) => contract.transferOwnership(startupConfig.multiSign, overrides));
        } else {
            console.info(`${contract.contractName} ownership has already transfered`);
        }
    }

    console.log('\n');
}

async function transferTokenToIndexers(sdk: ContractSDK) {
    logger = getLogger('Token');
    const { indexers } = startupConfig;
    const amount = etherParse('1000000');
    for (const indexer of indexers) {
        await sdk.sqToken.transfer(indexer, amount);
        logger.info(`Transfer 1_000_000 sqt to ${indexer}`);
    }
}

export async function balanceTransfer(sdk: ContractSDK, wallet: Wallet) {
    logger = getLogger('Token');
    const balance = await sdk.sqToken.balanceOf(wallet.address);
    if (balance.gt(0)) {
        logger.info(`Transfer ${balance.toString()} from ${wallet.address} to ${startupConfig.multiSign}`);
        await sendTx((overrides) => sdk.sqToken.transfer(startupConfig.multiSign, balance, overrides));
    } else {
        logger.info(`Balance already transfered`);
    }
}

const main = async () => {
    const { wallet } = await setup(process.argv);
    const networkType = process.argv[2];
    provider = wallet.provider;

    let network: SubqueryNetwork;
    switch (networkType) {
        case '--mainnet':
            network = 'mainnet';
            break;
        case '--kepler':
            network = 'kepler';
            break;
        case '--testnet':
            network = 'testnet';
            break;
        default:
            throw new Error(`Please provide correct network ${networkType}`);
    }

    const sdk = ContractSDK.create(wallet, { network });

    switch (networkType) {
        case '--mainnet':
            startupConfig = startupMainnetConfig;
            confirms = 20;
            await createProjects(sdk);
            await createPlanTemplates(sdk);
            await balanceTransfer(sdk, wallet);
            await ownerTransfer(sdk);
            break;
        case '--kepler':
            confirms = 20;
            startupConfig = startupKeplerConfig;
            await airdrop(sdk);
            await createProjects(sdk);
            // await createPlanTemplates(sdk);
            await balanceTransfer(sdk, wallet);
            await ownerTransfer(sdk);
            break;
        case '--testnet':
            confirms = 1;
            startupConfig = startupTestnetConfig;
            // await createProjects(sdk);
            // await createPlanTemplates(sdk);
            // await airdrop(sdk);
            await transferTokenToIndexers(sdk);
            // await setupPermissionExchange(sdk, wallet);
            // await balanceTransfer(sdk, wallet);
            // await ownerTransfer(sdk);
            break;
        default:
            throw new Error(`Please provide correct network ${networkType}`);
    }

    logger = getLogger('Contract Setup');
    logger.info('🎉Contract setup completed!🎉');
};

main();<|MERGE_RESOLUTION|>--- conflicted
+++ resolved
@@ -6,11 +6,7 @@
 import Token from '../artifacts/contracts/SQToken.sol/SQToken.json';
 import { ContractSDK, SubqueryNetwork } from '../build';
 import { METADATA_HASH } from '../test/constants';
-<<<<<<< HEAD
-import { cidToBytes32, lastestTime } from '../test/helper';
-=======
 import { cidToBytes32, etherParse, lastestTime } from '../test/helper';
->>>>>>> 22802458
 import startupKeplerConfig from './config/startup.kepler.json';
 import startupMainnetConfig from './config/startup.mainnet.json';
 import startupTestnetConfig from './config/startup.testnet.json';
@@ -91,11 +87,7 @@
     const templateId = await sdk.planManager.nextTemplateId();
     const templates = startupConfig.planTemplates;
     for (var i = templateId.toNumber(); i < templates.length; i++) {
-<<<<<<< HEAD
         const { period, dailyReqCap, rateLimit, token } = templates[i];
-=======
-        const { period, dailyReqCap, rateLimit } = templates[i];
->>>>>>> 22802458
         logger.info(`Create No. ${i} plan template: ${period} | ${dailyReqCap} | ${rateLimit}`);
         await sendTx((overrides) =>
             sdk.planManager.createPlanTemplate(period, dailyReqCap, rateLimit, token, METADATA_HASH, overrides)
