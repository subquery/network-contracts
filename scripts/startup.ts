import {BaseContract, ContractReceipt, ContractTransaction, Wallet} from 'ethers';

import setup from './setup';

import startupConfig from './config/startup.json';
import {METADATA_HASH} from '../test/constants';
import {cidToBytes32, lastestTime} from '../test/helper';
import {ContractSDK} from '../src';

import deployment from '../publish/testnet.json';
import { parseEther } from 'ethers/lib/utils';
import { StaticJsonRpcProvider } from '@ethersproject/providers';
import { send } from 'process';

async function sendTx(transaction: () => Promise<ContractTransaction>): Promise<ContractReceipt> {
    const tx = await transaction();
    const receipt = await tx.wait();

    return receipt;
}

async function getAirdropTimeConfig(provider) {
    const startTime = (await lastestTime(provider)) + 600;
    const endTime = startTime + 864000;

    return {startTime, endTime};
}

export async function createProjects(sdk: ContractSDK) {
    console.info('Add QueryRegistry creator:');
    for (const creator of startupConfig.QRCreator) {
        const result = await sdk.queryRegistry.creatorWhitelist(creator); 
        if (!result) {
            console.info(`Add ${creator}`);
            await sendTx(() => sdk.queryRegistry.addCreator(creator));
        } else {
            console.info(`${creator} is already creator`);
        } 
    }
    
    console.info('Create Query Projects:');
    let queryId = await sdk.queryRegistry.nextQueryId(); 
    let projects = startupConfig.projects;
    for (var i = queryId.toNumber(); i < projects.length; i++){
        const {name, metadataCid, versionCid, deploymentId} = projects[i];
        console.info(`Create query project: ${name}`);
        await sendTx(() => sdk.queryRegistry.createQueryProject(
            cidToBytes32(metadataCid),
            cidToBytes32(versionCid),
            cidToBytes32(deploymentId)
        ));
    }
}

export async function createPlanTemplates(sdk: ContractSDK) {
    console.info("Create Plan Templates:");
    let templateId = await sdk.planManager.nextTemplateId(); 
    let templates = startupConfig.planTemplates;
    for (var i = templateId.toNumber(); i < templates.length; i++){
        const {period, dailyReqCap, rateLimit} = templates[i];
        console.info(`Create No. ${i} plan template`);
        await sendTx(() => sdk.planManager.createPlanTemplate(period, dailyReqCap, rateLimit, METADATA_HASH));
    }
}

export async function airdrop(sdk: ContractSDK, provider: StaticJsonRpcProvider) {
    console.info("Add Airdrop Controllers:");
    for (const controller of startupConfig.AirdropController) {
        const result = await sdk.airdropper.controllers(controller); 
        if (!result) {
            console.info(`Add ${controller}`);
            await sendTx(() => sdk.airdropper.addController(controller));
        } else {
            console.info(`${controller} is already controller`);
        } 
    }

    console.info("Create Airdrop round:");
    const {startTime, endTime} = await getAirdropTimeConfig(provider);
    const receipt = await sendTx(() => sdk.airdropper.createRound(sdk.sqToken.address, startTime, endTime));
    const roundId = receipt.events[0].args.roundId;
    console.info(`Round ${roundId} created`);

    const airdropAccounts = startupConfig.airdrops;
    const rounds = new Array(airdropAccounts.length).fill(roundId);
    const amounts = startupConfig.amounts.map((a) => parseEther(a.toString()));

    console.info("Batch send Airdrop");
    const totalAmount = eval(startupConfig.amounts.join("+"));
    await sendTx(() => sdk.sqToken.increaseAllowance(sdk.airdropper.address, parseEther(totalAmount.toString())));
    await sendTx(() => sdk.airdropper.batchAirdrop(airdropAccounts, rounds, amounts));
}

export async function ownerTransfer(sdk: ContractSDK) {
    console.info("Transfer Ownerships:");
    const contracts = [
        sdk.airdropper,
        sdk.consumerHost, 
        sdk.disputeManager,
        sdk.eraManager,
        sdk.indexerRegistry, 
        sdk.inflationController,
        sdk.permissionedExchange,
        sdk.planManager,
        sdk.proxyAdmin, 
        sdk.purchaseOfferMarket,
        sdk.queryRegistry,
        sdk.rewardsDistributor,
        sdk.rewardsHelper,
        sdk.rewardsPool,
        sdk.rewardsStaking,
        sdk.serviceAgreementRegistry,
        sdk.settings,
        sdk.sqToken,
        sdk.staking,
        sdk.stakingManager,
        sdk.stateChannel,
        sdk.vesting,
    ];
    
    for (const contract of contracts) {
        const owner = await contract.owner();
        if (owner != startupConfig.multiSign) {
            console.info(`Transfer Ownership: ${contract.contractName}`);
            await sendTx(() => contract.transferOwnership(startupConfig.multiSign));
        } else {
            console.info(`${contract.contractName} already transfered`);
        } 
    }

<<<<<<< HEAD
}
=======
    await sendTx(() => usdcContract.connect(wallet).increaseAllowance(sdk.permissionedExchange.address, tokenGiveBalance));
>>>>>>> 2f9fe9ac

export async function balanceTransfer(sdk: ContractSDK, wallet: Wallet) {
    const balance = await sdk.sqToken.balanceOf(wallet.address);
    if (balance.gt(0)){
        console.info(`Transfer ${balance.toString()} from ${wallet.address} to ${startupConfig.multiSign}`);
        await sendTx(() => sdk.sqToken.transfer(startupConfig.multiSign, balance));
    }else{
        console.info(`Balance already transfered`)
    }
    
}

const main = async () => {
    const {wallet, provider} = await setup(process.argv[2]);
    const sdk = await ContractSDK.create(wallet, {deploymentDetails: deployment});

<<<<<<< HEAD
    const networkType = process.argv[2];
    switch (networkType) {
        case '--mainnet':
            await createProjects(sdk);
            await createPlanTemplates(sdk);
            await balanceTransfer(sdk, wallet);
            await ownerTransfer(sdk);
            break;
        case '--kepler':
            await createProjects(sdk);
            await createPlanTemplates(sdk);
            await balanceTransfer(sdk, wallet);
            await ownerTransfer(sdk);
            break;
        case '--testnet':
            await createProjects(sdk);
            await createPlanTemplates(sdk);
            await airdrop(sdk, provider);
            await balanceTransfer(sdk, wallet);
            await ownerTransfer(sdk);
            break;
        default:
            throw new Error(`Please provide correct network ${networkType}`)
    }
=======
    // await setupNetwork(sdk, provider);
    await setupPermissionExchange(sdk, provider as StaticJsonRpcProvider, wallet);
>>>>>>> 2f9fe9ac
};

main();<|MERGE_RESOLUTION|>--- conflicted
+++ resolved
@@ -10,7 +10,6 @@
 import deployment from '../publish/testnet.json';
 import { parseEther } from 'ethers/lib/utils';
 import { StaticJsonRpcProvider } from '@ethersproject/providers';
-import { send } from 'process';
 
 async function sendTx(transaction: () => Promise<ContractTransaction>): Promise<ContractReceipt> {
     const tx = await transaction();
@@ -128,11 +127,7 @@
         } 
     }
 
-<<<<<<< HEAD
 }
-=======
-    await sendTx(() => usdcContract.connect(wallet).increaseAllowance(sdk.permissionedExchange.address, tokenGiveBalance));
->>>>>>> 2f9fe9ac
 
 export async function balanceTransfer(sdk: ContractSDK, wallet: Wallet) {
     const balance = await sdk.sqToken.balanceOf(wallet.address);
@@ -149,7 +144,6 @@
     const {wallet, provider} = await setup(process.argv[2]);
     const sdk = await ContractSDK.create(wallet, {deploymentDetails: deployment});
 
-<<<<<<< HEAD
     const networkType = process.argv[2];
     switch (networkType) {
         case '--mainnet':
@@ -174,10 +168,6 @@
         default:
             throw new Error(`Please provide correct network ${networkType}`)
     }
-=======
-    // await setupNetwork(sdk, provider);
-    await setupPermissionExchange(sdk, provider as StaticJsonRpcProvider, wallet);
->>>>>>> 2f9fe9ac
 };
 
 main();